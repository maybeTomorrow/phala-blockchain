#![warn(unused_imports)]
#![warn(unused_extern_crates)]
#![feature(bench_black_box)]
#![feature(panic_unwind)]
#![feature(c_variadic)]

#[macro_use]
extern crate serde_json;
#[macro_use]
extern crate lazy_static;
#[macro_use]
extern crate log;

extern crate runtime as chain;

use std;

use rand::*;
use sgx_tcrypto::*;
use sgx_tse::*;
use sgx_types::*;

use sgx_tseal::SgxSealedData;
use sgx_types::marker::ContiguousMemory;
use sgx_types::{sgx_sealed_data_t, sgx_status_t};

use crate::light_validation::LightValidation;
use crate::secret_channel::PeelingReceiver;
use sgx_tstd::sync::SgxMutex;
use std::collections::BTreeMap;
use std::ptr;
use std::str;
use std::time::Duration;

use anyhow::{anyhow, Result};
use core::convert::TryInto;
use itertools::Itertools;
use log::{debug, error, info, warn};
use parity_scale_codec::{Decode, Encode};
use ring::rand::SecureRandom;
use serde::de;
use serde_json::{Map, Value};
use sp_core::{crypto::Pair, sr25519, H256};
<<<<<<< HEAD
use std::path::PathBuf;
use std::sgxfs::{read as sgx_read, write as sgx_write};

=======
>>>>>>> b1ce5d10
use http_req::request::{Method, Request};

// use pink::InkModule;

use phala_enclave_api::prpc::InitRuntimeResponse;
use phala_enclave_api::storage_sync::{
    ParachainSynchronizer, SolochainSynchronizer, StorageSynchronizer,
};
use phala_enclave_api::{
    actions::*,
    blocks::{self, SyncCombinedHeadersReq, SyncParachainHeaderReq},
};

use phala_crypto::{
    aead,
    ecdh::EcdhKey,
    sr25519::{Persistence, Sr25519SecretKey, KDF, SEED_BYTES},
};
use phala_mq::{BindTopic, ContractId, MessageDispatcher, MessageOrigin, MessageSendQueue};
use phala_pallets::pallet_mq;
use phala_types::WorkerRegistrationInfo;

mod benchmark;
mod cert;
mod contracts;
mod cryptography;
mod libc_hacks;
mod light_validation;
mod prpc_service;
mod rpc_types;
mod secret_channel;
mod storage;
mod system;
mod types;
mod utils;

use crate::light_validation::utils::storage_map_prefix_twox_64_concat;
use contracts::{ExecuteEnv, SYSTEM};
use rpc_types::*;
use storage::{Storage, StorageExt};
use types::BlockInfo;
use types::Error;

// TODO: Completely remove the reference to Phala/Khala runtime. Instead we can create a minimal
// runtime definition locally.
type RuntimeHasher = <chain::Runtime as frame_system::Config>::Hashing;

extern "C" {
    pub fn ocall_load_ias_spid(
        ret_val: *mut sgx_status_t,
        key_ptr: *mut u8,
        key_len_ptr: *mut usize,
        key_buf_len: usize,
    ) -> sgx_status_t;

    pub fn ocall_load_ias_key(
        ret_val: *mut sgx_status_t,
        key_ptr: *mut u8,
        key_len_ptr: *mut usize,
        key_buf_len: usize,
    ) -> sgx_status_t;

    pub fn ocall_sgx_init_quote(
        ret_val: *mut sgx_status_t,
        ret_ti: *mut sgx_target_info_t,
        ret_gid: *mut sgx_epid_group_id_t,
    ) -> sgx_status_t;

    pub fn ocall_get_quote(
        ret_val: *mut sgx_status_t,
        p_sigrl: *const u8,
        sigrl_len: u32,
        p_report: *const sgx_report_t,
        quote_type: sgx_quote_sign_type_t,
        p_spid: *const sgx_spid_t,
        p_nonce: *const sgx_quote_nonce_t,
        p_qe_report: *mut sgx_report_t,
        p_quote: *mut u8,
        maxlen: u32,
        p_quote_len: *mut u32,
    ) -> sgx_status_t;

    pub fn ocall_dump_state(
        ret_val: *mut sgx_status_t,
        output_ptr: *mut u8,
        output_len_ptr: *mut usize,
        output_buf_len: usize,
    ) -> sgx_status_t;

    pub fn ocall_save_persistent_data(
        ret_val: *mut sgx_status_t,
        input_ptr: *const u8,
        input_len: usize,
    ) -> sgx_status_t;

    pub fn ocall_load_persistent_data(
        ret_val: *mut sgx_status_t,
        output_ptr: *mut u8,
        output_len_ptr: *mut usize,
        output_buf_len: usize,
    ) -> sgx_status_t;
}

pub const VERSION: u32 = 1;
pub const IAS_HOST: &str = env!("IAS_HOST");
pub const IAS_SIGRL_ENDPOINT: &str = env!("IAS_SIGRL_ENDPOINT");
pub const IAS_REPORT_ENDPOINT: &str = env!("IAS_REPORT_ENDPOINT");

struct RuntimeState {
    contracts: BTreeMap<ContractId, Box<dyn contracts::Contract + Send>>,
    send_mq: MessageSendQueue,
    recv_mq: MessageDispatcher,

    // chain storage synchonizing
    storage_synchronizer: Box<dyn StorageSynchronizer + Send>,
    chain_storage: Storage,
}

struct LocalState {
    initialized: bool,
    genesis_block_hash: Option<H256>,
    identity_key: Option<sr25519::Pair>,
    ecdh_key: Option<EcdhKey>,
    machine_id: [u8; 16],
    dev_mode: bool,
    skip_ra: bool,
    sealing_path: String,
    runtime_info: Option<InitRuntimeResponse>,
}

struct TestContract {
    name: String,
    code: Vec<u8>,
    initial_data: Vec<u8>,
    txs: Vec<Vec<u8>>,
}

impl RuntimeState {
    fn purge_mq(&mut self) {
        self.send_mq.purge(|sender| {
            use pallet_mq::StorageMapTrait as _;
            type OffchainIngress = pallet_mq::OffchainIngress<chain::Runtime>;

            let module_prefix = OffchainIngress::module_prefix();
            let storage_prefix = OffchainIngress::storage_prefix();
            let key = storage_map_prefix_twox_64_concat(module_prefix, storage_prefix, sender);
            let sequence: u64 = self.chain_storage.get_decoded(&key).unwrap_or(0);
            debug!("purging, sequence = {}", sequence);
            sequence
        })
    }
}

lazy_static! {
    static ref STATE: SgxMutex<Option<RuntimeState>> = Default::default();
    static ref LOCAL_STATE: SgxMutex<LocalState> = {
        SgxMutex::new(LocalState {
            initialized: false,
            genesis_block_hash: None,
            identity_key: None,
            ecdh_key: None,
            machine_id: [0; 16],
            dev_mode: false,
            skip_ra: false,
            sealing_path: String::new(),
            runtime_info: None,
        })
    };
    static ref SYSTEM_STATE: SgxMutex<Option<system::System>> = Default::default();
}

fn ias_spid() -> sgx_spid_t {
    // Try load persisted sealed data
    let mut key_buf = vec![0; 256].into_boxed_slice();
    let mut key_len: usize = 0;
    let key_slice = &mut key_buf;
    let key_ptr = key_slice.as_mut_ptr();
    let key_len_ptr = &mut key_len as *mut usize;

    let mut retval = sgx_status_t::SGX_SUCCESS;
    let load_result = unsafe { ocall_load_ias_spid(&mut retval, key_ptr, key_len_ptr, 256) };

    if load_result != sgx_status_t::SGX_SUCCESS || key_len == 0 {
        panic!("Load SPID failure.");
    }

    let key_str = str::from_utf8(key_slice).unwrap();
    // println!("IAS SPID: {}", key_str.to_owned());

    utils::decode_spid(&key_str[..key_len])
}

fn ias_key() -> String {
    // Try load persisted sealed data
    let mut key_buf = vec![0; 256].into_boxed_slice();
    let mut key_len: usize = 0;
    let key_slice = &mut key_buf;
    let key_ptr = key_slice.as_mut_ptr();
    let key_len_ptr = &mut key_len as *mut usize;

    let mut retval = sgx_status_t::SGX_SUCCESS;
    let load_result = unsafe { ocall_load_ias_key(&mut retval, key_ptr, key_len_ptr, 256) };
    if load_result != sgx_status_t::SGX_SUCCESS || key_len == 0 {
        panic!("Load IAS KEY failure.");
    }

    let key_str = str::from_utf8(key_slice).unwrap();
    // println!("IAS KEY: {}", key_str.to_owned());

    key_str[..key_len].to_owned()
}

pub fn get_sigrl_from_intel(gid: u32) -> Vec<u8> {
    // println!("get_sigrl_from_intel fd = {:?}", fd);
    //let sigrl_arg = SigRLArg { group_id : gid };
    //let sigrl_req = sigrl_arg.to_httpreq();

    let mut res_body_buffer = Vec::new(); //container for body of a response
    let timeout = Some(Duration::from_secs(8));

    let url = format!("https://{}{}/{:08x}", IAS_HOST, IAS_SIGRL_ENDPOINT, gid)
        .parse()
        .expect("Invalid IAS URI");
    let res = Request::new(&url)
        .header("Connection", "Close")
        .header("Ocp-Apim-Subscription-Key", &ias_key())
        .timeout(timeout)
        .connect_timeout(timeout)
        .read_timeout(timeout)
        .send(&mut res_body_buffer)
        .unwrap();

    // parse_response_sigrl

    let status_code = u16::from(res.status_code());
    if status_code != 200 {
        let msg = match status_code {
            401 => "Unauthorized Failed to authenticate or authorize request.",
            404 => "Not Found GID does not refer to a valid EPID group ID.",
            500 => "Internal error occurred",
            503 => {
                "Service is currently not able to process the request (due to
                a temporary overloading or maintenance). This is a
                temporary state – the same request can be repeated after
                some time. "
            }
            _ => "Unknown error occured",
        };

        error!("{}", msg);
        // TODO: should return Err
        panic!("status code {}", status_code);
    }

    if res.content_len() != None && res.content_len() != Some(0) {
        let res_body = res_body_buffer;
        let encoded_sigrl = str::from_utf8(&res_body).unwrap();
        info!("Base64-encoded SigRL: {:?}", encoded_sigrl);

        return base64::decode(encoded_sigrl).unwrap();
    }

    Vec::new()
}

// TODO: support pse
pub fn get_report_from_intel(quote: Vec<u8>) -> (String, String, String) {
    // println!("get_report_from_intel fd = {:?}", fd);
    let encoded_quote = base64::encode(&quote[..]);
    let encoded_json = format!("{{\"isvEnclaveQuote\":\"{}\"}}\r\n", encoded_quote);

    let ias_key = ias_key();

    let mut res_body_buffer = Vec::new(); //container for body of a response
    let timeout = Some(Duration::from_secs(8));

    let url = format!("https://{}{}", IAS_HOST, IAS_REPORT_ENDPOINT)
        .parse()
        .expect("Invalid IAS URI");
    let res = Request::new(&url)
        .header("Connection", "Close")
        .header("Content-Type", "application/json")
        .header("Content-Length", &encoded_json.len())
        .header("Ocp-Apim-Subscription-Key", &ias_key)
        .method(Method::POST)
        .body(encoded_json.as_bytes())
        .timeout(timeout)
        .connect_timeout(timeout)
        .read_timeout(timeout)
        .send(&mut res_body_buffer)
        .unwrap();

    let status_code = u16::from(res.status_code());
    if status_code != 200 {
        let msg = match status_code {
            401 => "Unauthorized Failed to authenticate or authorize request.",
            404 => "Not Found GID does not refer to a valid EPID group ID.",
            500 => "Internal error occurred",
            503 => {
                "Service is currently not able to process the request (due to
                a temporary overloading or maintenance). This is a
                temporary state – the same request can be repeated after
                some time. "
            }
            _ => "Unknown error occured",
        };

        error!("{}", msg);
        // TODO: should return Err
        panic!("status code not 200");
    }

    let content_len = match res.content_len() {
        Some(len) => len,
        _ => {
            warn!("content_length not found");
            0
        }
    };

    if content_len == 0 {
        // TODO: should return Err
        panic!("don't know how to handle content_length is 0");
    }

    let attn_report = String::from_utf8(res_body_buffer).unwrap();
    let sig = res
        .headers()
        .get("X-IASReport-Signature")
        .unwrap()
        .to_string();
    let mut cert = res
        .headers()
        .get("X-IASReport-Signing-Certificate")
        .unwrap()
        .to_string();

    // Remove %0A from cert, and only obtain the signing cert
    cert = cert.replace("%0A", "");
    cert = cert::percent_decode(cert);
    let v: Vec<&str> = cert.split("-----").collect();
    let sig_cert = v[2].to_string();

    // len_num == 0
    (attn_report, sig, sig_cert)
}

fn as_u32_le(array: &[u8; 4]) -> u32 {
    (array[0] as u32)
        + ((array[1] as u32) << 8)
        + ((array[2] as u32) << 16)
        + ((array[3] as u32) << 24)
}

#[allow(const_err)]
pub fn create_attestation_report(
    data: &[u8],
    sign_type: sgx_quote_sign_type_t,
) -> Result<(String, String, String)> {
    let data_len = data.len();
    if data_len > SGX_REPORT_DATA_SIZE {
        panic!("data length over 64 bytes");
    }

    // Workflow:
    // (1) ocall to get the target_info structure (ti) and epid group id (eg)
    // (1.5) get sigrl
    // (2) call sgx_create_report with ti+data, produce an sgx_report_t
    // (3) ocall to sgx_get_quote to generate (*mut sgx-quote_t, uint32_t)

    // (1) get ti + eg
    let mut ti: sgx_target_info_t = sgx_target_info_t::default();
    let mut eg: sgx_epid_group_id_t = sgx_epid_group_id_t::default();
    let mut rt: sgx_status_t = sgx_status_t::SGX_ERROR_UNEXPECTED;

    let res = unsafe {
        ocall_sgx_init_quote(
            &mut rt as *mut sgx_status_t,
            &mut ti as *mut sgx_target_info_t,
            &mut eg as *mut sgx_epid_group_id_t,
        )
    };

    info!("eg = {:?}", eg);

    if res != sgx_status_t::SGX_SUCCESS {
        error!("sgx_init_quote res = {:?}", res);
        return Err(anyhow::Error::msg(res).context("init quote"));
    }

    if rt != sgx_status_t::SGX_SUCCESS {
        error!("sgx_init_quote rt = {:?}", rt);
        return Err(anyhow::Error::msg(rt).context("init quote"));
    }

    let eg_num = as_u32_le(&eg);

    //println!("Got ias_sock = {}", ias_sock);

    // Now sigrl_vec is the revocation list, a vec<u8>
    let sigrl_vec: Vec<u8> = get_sigrl_from_intel(eg_num);

    // (2) Generate the report
    // Fill data into report_data
    let mut report_data: sgx_report_data_t = sgx_report_data_t::default();
    report_data.d[..data_len].clone_from_slice(data);

    let rep = match rsgx_create_report(&ti, &report_data) {
        Ok(r) => {
            info!("Report creation => success {:?}", r.body.mr_signer.m);
            Some(r)
        }
        Err(e) => {
            warn!("Report creation => failed {:?}", e);
            None
        }
    };

    let mut quote_nonce = sgx_quote_nonce_t { rand: [0; 16] };
    let mut os_rng = rand::thread_rng();
    os_rng.fill_bytes(&mut quote_nonce.rand);
    info!("rand finished");
    let mut qe_report = sgx_report_t::default();
    const RET_QUOTE_BUF_LEN: u32 = 2048;
    let mut return_quote_buf: [u8; RET_QUOTE_BUF_LEN as usize] = [0; RET_QUOTE_BUF_LEN as usize];
    let mut quote_len: u32 = 0;

    // (3) Generate the quote
    // Args:
    //       1. sigrl: ptr + len
    //       2. report: ptr 432bytes
    //       3. linkable: u32, unlinkable=0, linkable=1
    //       4. spid: sgx_spid_t ptr 16bytes
    //       5. sgx_quote_nonce_t ptr 16bytes
    //       6. p_sig_rl + sigrl size ( same to sigrl)
    //       7. [out]p_qe_report need further check
    //       8. [out]p_quote
    //       9. quote_size
    let (p_sigrl, sigrl_len) = if sigrl_vec.is_empty() {
        (ptr::null(), 0)
    } else {
        (sigrl_vec.as_ptr(), sigrl_vec.len() as u32)
    };
    let p_report = (&rep.unwrap()) as *const sgx_report_t;
    let quote_type = sign_type;

    let spid: sgx_spid_t = ias_spid();

    let p_spid = &spid as *const sgx_spid_t;
    let p_nonce = &quote_nonce as *const sgx_quote_nonce_t;
    let p_qe_report = &mut qe_report as *mut sgx_report_t;
    let p_quote = return_quote_buf.as_mut_ptr();
    let maxlen = RET_QUOTE_BUF_LEN;
    let p_quote_len = &mut quote_len as *mut u32;

    let result = unsafe {
        ocall_get_quote(
            &mut rt as *mut sgx_status_t,
            p_sigrl,
            sigrl_len,
            p_report,
            quote_type,
            p_spid,
            p_nonce,
            p_qe_report,
            p_quote,
            maxlen,
            p_quote_len,
        )
    };

    if result != sgx_status_t::SGX_SUCCESS {
        error!("ocall_get_quote result={}", result);
        return Err(anyhow::Error::msg(result).context("get quote"));
    }

    if rt != sgx_status_t::SGX_SUCCESS {
        error!("ocall_get_quote rt={}", rt);
        return Err(anyhow::Error::msg(rt).context("get quote"));
    }

    // Added 09-28-2018
    // Perform a check on qe_report to verify if the qe_report is valid
    match rsgx_verify_report(&qe_report) {
        Ok(()) => info!("rsgx_verify_report passed!"),
        Err(x) => {
            error!("rsgx_verify_report failed with {:?}", x);
            return Err(anyhow::Error::msg(x).context("verify report"));
        }
    }

    // Check if the qe_report is produced on the same platform
    if ti.mr_enclave.m != qe_report.body.mr_enclave.m
        || ti.attributes.flags != qe_report.body.attributes.flags
        || ti.attributes.xfrm != qe_report.body.attributes.xfrm
    {
        error!("qe_report does not match current target_info!");
        return Err(
            anyhow::Error::msg("Quote report check failed")
        );
    }

    info!("qe_report check passed");

    // Debug
    // for i in 0..quote_len {
    //     print!("{:02X}", unsafe {*p_quote.offset(i as isize)});
    // }
    // println!("");

    // Check qe_report to defend against replay attack
    // The purpose of p_qe_report is for the ISV enclave to confirm the QUOTE
    // it received is not modified by the untrusted SW stack, and not a replay.
    // The implementation in QE is to generate a REPORT targeting the ISV
    // enclave (target info from p_report) , with the lower 32Bytes in
    // report.data = SHA256(p_nonce||p_quote). The ISV enclave can verify the
    // p_qe_report and report.data to confirm the QUOTE has not be modified and
    // is not a replay. It is optional.

    let mut rhs_vec: Vec<u8> = quote_nonce.rand.to_vec();
    rhs_vec.extend(&return_quote_buf[..quote_len as usize]);
    let rhs_hash = rsgx_sha256_slice(&rhs_vec[..]).unwrap();
    let lhs_hash = &qe_report.body.report_data.d[..32];

    info!("rhs hash = {:02X}", rhs_hash.iter().format(""));
    info!("report hs= {:02X}", lhs_hash.iter().format(""));

    if rhs_hash != lhs_hash {
        error!("Quote is tampered!");
        return Err(anyhow::Error::msg("Quote is tampered"));
    }

    let quote_vec: Vec<u8> = return_quote_buf[..quote_len as usize].to_vec();
    let (attn_report, sig, cert) = get_report_from_intel(quote_vec);
    Ok((attn_report, sig, cert))
}

fn generate_seal_key() -> [u8; 16] {
    let key_request = sgx_key_request_t {
        key_name: SGX_KEYSELECT_SEAL,
        key_policy: SGX_KEYPOLICY_MRSIGNER,
        isv_svn: 0_u16,
        reserved1: 0_u16,
        cpu_svn: sgx_cpu_svn_t { svn: [0_u8; 16] },
        attribute_mask: sgx_attributes_t { flags: 0, xfrm: 0 },
        key_id: sgx_key_id_t::default(),
        misc_mask: 0,
        config_svn: 0_u16,
        reserved2: [0_u8; SGX_KEY_REQUEST_RESERVED2_BYTES],
    };
    let seal_key = rsgx_get_align_key(&key_request).unwrap();
    seal_key.key
}

#[no_mangle]
#[allow(clippy::not_unsafe_ptr_arg_deref)]
pub extern "C" fn ecall_set_state(input_ptr: *const u8, input_len: usize) -> sgx_status_t {
    let input_slice = unsafe { std::slice::from_raw_parts(input_ptr, input_len) };
    let input_value: serde_json::value::Value = serde_json::from_slice(input_slice).unwrap();
    let _input = input_value.as_object().unwrap();

    sgx_status_t::SGX_SUCCESS
}

#[no_mangle]
#[allow(clippy::not_unsafe_ptr_arg_deref)]
pub extern "C" fn ecall_handle(
    action: u8,
    input_ptr: *const u8,
    input_len: usize,
    output_ptr: *mut u8,
    output_len_ptr: *mut usize,
    output_buf_len: usize,
) -> sgx_status_t {
    let input_slice = unsafe { std::slice::from_raw_parts(input_ptr, input_len) };

    let result = if action < BIN_ACTION_START {
        handle_json_api(action, input_slice, output_buf_len)
    } else {
        handle_scale_api(action, input_slice)
    };

    let (status, payload) = match result {
        Ok(payload) => ("ok", payload),
        Err(payload) => ("error", payload),
    };

    // Sign the output payload
    let local_state = LOCAL_STATE.lock().unwrap();
    let str_payload = payload.to_string();
    let signature: Option<String> = local_state.identity_key.as_ref().map(|pair| {
        let bytes = str_payload.as_bytes();
        let sig = pair.sign(bytes).0;
        hex::encode(&sig)
    });
    let output_json = json!({
        "status": status,
        "payload": str_payload,
        "signature": signature,
    });
    info!("{}", output_json.to_string());

    let output = serde_json::to_vec(&output_json).unwrap();

    let output_len = output.len();
    if output_len <= output_buf_len {
        unsafe {
            ptr::copy_nonoverlapping(output.as_ptr(), output_ptr, output_len);
            *output_len_ptr = output_len;
            sgx_status_t::SGX_SUCCESS
        }
    } else {
        warn!("Too much output. Buffer overflow.");
        sgx_status_t::SGX_ERROR_FAAS_BUFFER_TOO_SHORT
    }
}

fn handle_json_api(action: u8, input: &[u8], output_buf_len: usize) -> Result<Value, Value> {
    let input: serde_json::value::Value = serde_json::from_slice(input).unwrap();
    let input_value = input.get("input").unwrap().clone();

    // Strong typed
    fn load_param<T: de::DeserializeOwned>(input_value: serde_json::value::Value) -> T {
        serde_json::from_value(input_value).unwrap()
    }

    match action {
        ACTION_INIT_RUNTIME => init_runtime(load_param(input_value)),
        ACTION_TEST => test(load_param(input_value)),
        _ => {
            let payload = input_value.as_object().unwrap();
            match action {
                ACTION_GET_INFO => get_info_json(),
                ACTION_DUMP_STATES => dump_states(payload),
                ACTION_LOAD_STATES => load_states(payload),
                ACTION_GET_RUNTIME_INFO => get_runtime_info(payload),
                ACTION_TEST_INK => test_ink(payload),
                ACTION_GET_EGRESS_MESSAGES => get_egress_messages(output_buf_len),
                _ => unknown(),
            }
        }
    }
}

fn handle_scale_api(action: u8, input: &[u8]) -> Result<Value, Value> {
    fn load_scale<T: Decode>(mut scale: &[u8]) -> Result<T, Value> {
        Decode::decode(&mut scale).map_err(|_| error_msg("Decode input parameter failed"))
    }

    match action {
        BIN_ACTION_SYNC_HEADER => sync_header(load_scale(input)?),
        BIN_ACTION_SYNC_PARA_HEADER => sync_para_header(load_scale(input)?),
        BIN_ACTION_SYNC_COMBINED_HEADERS => sync_combined_headers(load_scale(input)?),
        BIN_ACTION_DISPATCH_BLOCK => dispatch_block(load_scale(input)?),
        _ => unknown(),
    }
}

/// Master key filepath
pub const RUNTIME_SEALED_DATA_FILE: &str = "runtime-data.seal";

#[derive(Encode, Decode, Clone, Default, Debug)]
struct PersistentRuntimeData {
    version: u32,
    genesis_block_hash: String,
    sk: String,
    dev_mode: bool,
}

#[derive(Encode, Decode, Clone, Debug)]
enum RuntimeDataSeal {
    V1(PersistentRuntimeData),
}

fn save_secret_keys(
    genesis_block_hash: H256,
    sr25519_sk: sr25519::Pair,
    dev_mode: bool,
    sealing_path: &str,
) -> Result<PersistentRuntimeData> {
    // Put in PresistentRuntimeData
    let serialized_sk = sr25519_sk.dump_secret_key();

    let data = PersistentRuntimeData {
        version: 1,
        genesis_block_hash: hex::encode(genesis_block_hash.as_ref()),
        sk: hex::encode(&serialized_sk),
        dev_mode,
    };
    {
        let data = RuntimeDataSeal::V1(data.clone());
        let encoded_vec = data.encode();
        info!("Length of encoded slice: {}", encoded_vec.len());
        let filepath = PathBuf::from(sealing_path).join(RUNTIME_SEALED_DATA_FILE);
        sgx_write(&filepath, &encoded_vec)
            .map_err(|err| anyhow!("Failed to write runtime sealed data: {}", err))?;
        info!("Persistent Runtime Data saved");
    }
    Ok(data)
}

fn load_secret_keys(sealing_path: &str) -> Result<PersistentRuntimeData, Error> {
    let filepath = PathBuf::from(sealing_path).join(RUNTIME_SEALED_DATA_FILE);
    let data = sgx_read(&filepath).or(Err(Error::PersistentRuntimeNotFound))?;
    let data: RuntimeDataSeal =
        Decode::decode(&mut &data[..]).or(Err(Error::DecodeError))?;
    match data {
        RuntimeDataSeal::V1(data) => Ok(data),
    }
}

fn new_sr25519_key() -> sr25519::Pair {
    let mut rng = rand::thread_rng();
    let mut seed = [0_u8; SEED_BYTES];
    rng.fill_bytes(&mut seed);
    sr25519::Pair::from_seed(&seed)
}

// TODO.kevin: Move to enclave-api when the std ready.
fn generate_random_iv() -> aead::IV {
    let mut nonce_vec = [0u8; aead::IV_BYTES];
    let rand = ring::rand::SystemRandom::new();
    rand.fill(&mut nonce_vec).unwrap();
    nonce_vec
}

fn generate_random_info() -> [u8; 32] {
    let mut nonce_vec = [0u8; 32];
    let rand = ring::rand::SystemRandom::new();
    rand.fill(&mut nonce_vec).unwrap();
    nonce_vec
}

fn init_secret_keys(
    local_state: &mut LocalState,
    genesis_block_hash: H256,
    predefined_identity_key: Option<sr25519::Pair>,
) -> Result<PersistentRuntimeData> {
    let data = if let Some(sr25519_sk) = predefined_identity_key {
        save_secret_keys(
            genesis_block_hash,
            sr25519_sk,
            true,
            &local_state.sealing_path,
        )?
    } else {
        match load_secret_keys(&local_state.sealing_path) {
            Ok(data) => data,
            Err(Error::PersistentRuntimeNotFound) => {
                warn!("Persistent data not found.");
                let sr25519_sk = new_sr25519_key();
                save_secret_keys(
                    genesis_block_hash,
                    sr25519_sk,
                    false,
                    &local_state.sealing_path,
                )?
            }
            Err(err) => return Err(anyhow!("Failed to load persistent data: {}", err)),
        }
    };

    // check genesis block hash
    let saved_genesis_block_hash: [u8; 32] = hex::decode(&data.genesis_block_hash)
        .expect("Unable to decode genesis block hash hex")
        .as_slice()
        .try_into()
        .expect("slice with incorrect length");
    let saved_genesis_block_hash = H256::from(saved_genesis_block_hash);
    if genesis_block_hash != saved_genesis_block_hash {
        panic!(
            "Genesis block hash mismatches with saved keys, expected {}",
            saved_genesis_block_hash
        );
    }

    // load identity
    let sr25519_raw_key: Sr25519SecretKey = hex::decode(&data.sk)
        .expect("Unable to decode identity key hex")
        .as_slice()
        .try_into()
        .expect("slice with incorrect length");

    let sr25519_sk = sr25519::Pair::restore_from_secret_key(&sr25519_raw_key);
    info!("Identity pubkey: {:?}", hex::encode(&sr25519_sk.public()));

    // derive ecdh key
    let ecdh_key = sr25519_sk
        .derive_ecdh_key()
        .expect("Unable to derive ecdh key");
    let ecdh_hex_pk = hex::encode(ecdh_key.public().as_ref());
    info!("ECDH pubkey: {:?}", ecdh_hex_pk);

    // Generate Seal Key as Machine Id
    // This SHOULD be stable on the same CPU
    let machine_id = generate_seal_key();
    info!("Machine id: {:?}", hex::encode(&machine_id));

    // Save
    local_state.genesis_block_hash = Some(genesis_block_hash);
    local_state.identity_key = Some(sr25519_sk);
    local_state.ecdh_key = Some(ecdh_key);
    local_state.machine_id = machine_id;
    local_state.dev_mode = data.dev_mode;

    info!("Init done.");
    Ok(data)
}

#[no_mangle]
#[allow(clippy::not_unsafe_ptr_arg_deref)]
pub extern "C" fn ecall_init(sealing_path: *const u8, sealing_path_len: usize) -> sgx_status_t {
    libc_hacks::init();

    env_logger::Builder::from_env(env_logger::Env::default().default_filter_or("info")).init();

    benchmark::reset_iteration_counter();

    let sealing_path = unsafe { std::slice::from_raw_parts(sealing_path, sealing_path_len) };
    let sealing_path = match std::str::from_utf8(sealing_path) {
        Ok(sealing_path) => sealing_path,
        Err(e) => {
            error!("ecall_init: invalid data path: {}", e);
            return sgx_status_t::SGX_ERROR_INVALID_PARAMETER;
        }
    };

    let mut local_state = LOCAL_STATE.lock().unwrap();
    local_state.sealing_path = String::from(sealing_path);

    info!("Enclave init OK");
    sgx_status_t::SGX_SUCCESS
}

#[cfg(feature = "tests")]
#[no_mangle]
pub extern "C" fn ecall_run_tests() -> sgx_status_t {
    run_all_tests();
    sgx_status_t::SGX_SUCCESS
}

#[no_mangle]
pub extern "C" fn ecall_bench_run(index: u32) -> sgx_status_t {
    if !benchmark::puasing() {
        info!("[{}] Benchmark thread started", index);
        benchmark::run();
    }
    sgx_status_t::SGX_SUCCESS
}

// --------------------------------

fn display(e: impl core::fmt::Display) -> Value {
    error_msg(&e.to_string())
}

fn error_msg(msg: &str) -> Value {
    json!({ "message": msg })
}

fn unknown() -> Result<Value, Value> {
    Err(json!({
        "message": "Unknown action"
    }))
}

fn dump_states(_input: &Map<String, Value>) -> Result<Value, Value> {
    todo!("@Kevin")
}

fn load_states(_input: &Map<String, Value>) -> Result<Value, Value> {
    todo!("@Kevin")
}

fn init_runtime(input: InitRuntimeReq) -> Result<Value, Value> {
    // load chain genesis
    let raw_genesis =
        base64::decode(&input.bridge_genesis_info_b64).expect("Bad bridge_genesis_info_b64");
    let genesis =
        light_validation::BridgeInitInfo::<chain::Runtime>::decode(&mut raw_genesis.as_slice())
            .expect("Can't decode bridge_genesis_info_b64");

    // load identity
    let debug_set_key = if let Some(key) = input.debug_set_key {
        Some(hex::decode(&key).map_err(|_| error_msg("Can't decode key hex"))?)
    } else {
        None
    };

    let operator = match input.operator_hex {
        Some(h) => {
            let raw_address =
                hex::decode(h).map_err(|_| error_msg("Error decoding operator_hex"))?;
            Some(chain::AccountId::new(
                raw_address
                    .try_into()
                    .map_err(|_| error_msg("Bad operator_hex"))?,
            ))
        }
        None => None,
    };

    let genesis_state_scl = base64::decode(input.genesis_state_b64)
        .map_err(|_| error_msg("Base64 decode genesis state failed"))?;
    let mut genesis_state_scl = &genesis_state_scl[..];
    let genesis_state: Vec<(Vec<u8>, Vec<u8>)> = Decode::decode(&mut genesis_state_scl)
        .map_err(|_| error_msg("Scale decode genesis state failed"))?;

    let genesis = blocks::GenesisBlockInfo {
        block_header: genesis.block_header,
        validator_set: genesis.validator_set,
        validator_set_proof: genesis.validator_set_proof,
    };

    let resp = prpc_service::init_runtime(
        input.skip_ra,
        input.is_parachain,
        genesis,
        genesis_state,
        operator,
        debug_set_key,
    )
    .map_err(display)?;
    let resp = convert_runtime_info(resp)?;
    Ok(serde_json::to_value(resp).unwrap())
}

fn sync_header(input: blocks::SyncHeaderReq) -> Result<Value, Value> {
    let resp =
        prpc_service::sync_header(input.headers, input.authority_set_change).map_err(display)?;
    Ok(json!({ "synced_to": resp.synced_to }))
}

fn sync_para_header(input: SyncParachainHeaderReq) -> Result<Value, Value> {
    let resp = prpc_service::sync_para_header(input.headers, input.proof).map_err(display)?;
    Ok(json!({ "synced_to": resp.synced_to }))
}

fn sync_combined_headers(input: SyncCombinedHeadersReq) -> Result<Value, Value> {
    let resp = prpc_service::sync_combined_headers(
        input.relaychain_headers,
        input.authority_set_change,
        input.parachain_headers,
        input.proof,
    )
    .map_err(display)?;
    Ok(json!({
        "relaychain_synced_to": resp.relaychain_synced_to,
        "parachain_synced_to": resp.parachain_synced_to,
    }))
}

fn dispatch_block(input: blocks::DispatchBlockReq) -> Result<Value, Value> {
    let resp = prpc_service::dispatch_block(input.blocks).map_err(display)?;
    Ok(json!({ "dispatched_to": resp.synced_to }))
}

fn handle_inbound_messages(
    block_number: chain::BlockNumber,
    state: &mut RuntimeState,
) -> Result<(), Value> {
    // Dispatch events
    let messages = state
        .chain_storage
        .mq_messages()
        .map_err(|_| error_msg("Can not get mq messages from storage"))?;

    let system = &mut SYSTEM_STATE.lock().unwrap();
    let system = system
        .as_mut()
        .ok_or_else(|| error_msg("Runtime not initialized"))?;

    state.recv_mq.reset_local_index();

    for message in messages {
        use phala_types::messaging::SystemEvent;
        macro_rules! log_message {
            ($msg: expr, $t: ident) => {{
                let event: Result<$t, _> =
                    parity_scale_codec::Decode::decode(&mut &$msg.payload[..]);
                match event {
                    Ok(event) => {
                        info!(
                            "mq dispatching message: sender={:?} dest={:?} payload={:?}",
                            $msg.sender, $msg.destination, event
                        );
                    }
                    Err(_) => {
                        info!("mq dispatching message (decode failed): {:?}", $msg);
                    }
                }
            }};
        }
        // TODO.kevin: reuse codes in debug-cli
        if message.destination.path() == &SystemEvent::topic() {
            log_message!(message, SystemEvent);
        } else {
            info!("mq dispatching message: {:?}", message);
        }
        state.recv_mq.dispatch(message);
    }

    let mut guard = scopeguard::guard(&mut state.recv_mq, |mq| {
        let n_unhandled = mq.clear();
        if n_unhandled > 0 {
            warn!("There are {} unhandled messages dropped", n_unhandled);
        }
    });

    let now_ms = state
        .chain_storage
        .timestamp_now()
        .ok_or_else(|| error_msg("No timestamp found in block"))?;

    let storage = &state.chain_storage;
    let recv_mq = &mut *guard;
    let mut block = BlockInfo {
        block_number,
        now_ms,
        storage,
        recv_mq,
    };

    if let Err(e) = system.process_messages(&mut block) {
        error!("System process events failed: {:?}", e);
        return Err(error_msg("System process events failed"));
    }

    let mut env = ExecuteEnv {
        block: &block,
        system,
    };

    for contract in state.contracts.values_mut() {
        contract.process_messages(&mut env);
    }

    Ok(())
}

fn get_info_json() -> Result<Value, Value> {
    let info = prpc_service::get_info();
    let machine_id = LOCAL_STATE.lock().unwrap().machine_id;
    let machine_id = hex::encode(&machine_id);
    let gatekeeper = info.gatekeeper.unwrap();
    Ok(json!({
        "initialized": info.initialized,
        "registered": info.registered,
        "gatekeeper": {
            "role": gatekeeper.role,
            "master_public_key": gatekeeper.master_public_key,
        },
        "genesis_block_hash": info.genesis_block_hash,
        "public_key": info.public_key,
        "ecdh_public_key": info.ecdh_public_key,
        "headernum": info.headernum,
        "para_headernum": info.para_headernum,
        "blocknum": info.blocknum,
        "state_root": info.state_root,
        "dev_mode": info.dev_mode,
        "pending_messages": info.pending_messages,
        "score": info.score,
        "machine_id": machine_id,
    }))
}

fn convert_runtime_info(info: InitRuntimeResponse) -> Result<InitRuntimeResp, Value> {
    let genesis_block_hash = info.decode_genesis_block_hash().map_err(display)?;
    let public_key = info.decode_public_key().map_err(display)?;
    let ecdh_public_key = info.decode_ecdh_public_key().map_err(display)?;

    let genesis_block_hash_hex = hex::encode(genesis_block_hash);
    let ecdsa_hex_pk = hex::encode(public_key);
    let ecdh_hex_pk = hex::encode(ecdh_public_key.0);

    let attestation = info.attestation.map(|att| {
        let payload = att.payload.expect("BUG: Payload must exist");
        InitRespAttestation {
            version: att.version,
            provider: att.provider,
            payload: AttestationReport {
                report: payload.report,
                signature: base64::encode(&payload.signature),
                signing_cert: base64::encode_config(&payload.signing_cert, base64::STANDARD),
            },
        }
    });

    Ok(InitRuntimeResp {
        encoded_runtime_info: info.encoded_runtime_info,
        genesis_block_hash: genesis_block_hash_hex,
        public_key: ecdsa_hex_pk,
        ecdh_public_key: ecdh_hex_pk,
        attestation,
    })
}

fn get_runtime_info(_input: &Map<String, Value>) -> Result<Value, Value> {
    let resp = prpc_service::get_runtime_info().map_err(display)?;
    Ok(serde_json::to_value(convert_runtime_info(resp)?).unwrap())
}

fn test_ink(_input: &Map<String, Value>) -> Result<Value, Value> {
    info!("=======Begin Ink Contract Test=======");

    let testcases = vec![
        TestContract {
            name: String::from("flipper"),
            code: include_bytes!("res/flipper.wasm").to_vec(),
            initial_data: vec![248, 30, 126, 26, 0],
            txs: vec![
                vec![205, 228, 239, 169], // flip()
                vec![109, 76, 230, 60],   // get()
            ],
        },
        TestContract {
            name: String::from("EIP20Token"),
            code: include_bytes!("res/EIP20Token.wasm").to_vec(),
            initial_data: vec![134, 23, 49, 213],
            txs: vec![
                vec![
                    102, 136, 227, 5, 128, 150, 152, 0, 0, 0, 0, 0, 0, 0, 0, 0, 0, 0, 0, 0, 0, 0,
                    0, 0, 0, 0, 0, 0, 0, 0, 0, 0, 0, 0, 0, 0, 36, 84, 101, 115, 116, 84, 111, 107,
                    101, 110, 2, 8, 84, 84,
                ], // eip20 (initialAmount: u256, tokenName: String, decimalUnits: u8, tokenSymbol: String)
                vec![
                    106, 70, 115, 148, 142, 175, 4, 21, 22, 135, 115, 99, 38, 201, 254, 161, 126,
                    37, 252, 82, 135, 97, 54, 147, 201, 18, 144, 156, 178, 38, 170, 71, 148, 242,
                    106, 72, 210, 4, 0, 0, 0, 0, 0, 0, 0, 0, 0, 0, 0, 0, 0, 0, 0, 0, 0, 0, 0, 0, 0,
                    0, 0, 0, 0, 0, 0, 0, 0, 0,
                ], // transfer (to: AccountId, value: u256)
            ],
        },
    ];

    for t in testcases {
        // TODO.kevin:
        // let mut driver = InkModule::new();

        // info!("\n>>> Execute Contract {}", t.name);

        // let contract_key = driver.put_code(t.code).unwrap();
        // info!(">>> Code deplyed to {}", contract_key);

        // let result = InkModule::instantiate(contract_key, t.initial_data);
        // info!(">>> Code instantiated with result {:?}", result.unwrap());

        // for tx in t.txs {
        //     let result = InkModule::call(contract_key, tx);
        //     info!(">>> Code called with result {:?}", result.unwrap());
        // }
    }

    Ok(json!({}))
}

fn get_egress_messages(output_buf_len: usize) -> Result<Value, Value> {
    let messages =
        prpc_service::get_egress_messages(output_buf_len * 3 / 4 - 1024).map_err(display)?;
    let bin_messages = Encode::encode(&messages);
    let b64_messages = base64::encode(bin_messages);
    Ok(json!({
        "messages": b64_messages,
    }))
}

fn test(_param: TestReq) -> Result<Value, Value> {
    Ok(json!({}))
}

#[cfg(feature = "tests")]
fn run_all_tests() {
    system::run_all_tests();
    libc_hacks::tests::test_all();
    panic!("🎉🎉🎉🎉 All Tests Passed. 🎉🎉🎉🎉");
}<|MERGE_RESOLUTION|>--- conflicted
+++ resolved
@@ -41,12 +41,9 @@
 use serde::de;
 use serde_json::{Map, Value};
 use sp_core::{crypto::Pair, sr25519, H256};
-<<<<<<< HEAD
 use std::path::PathBuf;
 use std::sgxfs::{read as sgx_read, write as sgx_write};
 
-=======
->>>>>>> b1ce5d10
 use http_req::request::{Method, Request};
 
 // use pink::InkModule;
