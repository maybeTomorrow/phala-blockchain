#![cfg_attr(not(feature = "std"), no_std)]
use codec::{Decode, Encode};
use frame_support::{
	decl_error, decl_event, decl_module, decl_storage, dispatch, ensure, traits::Currency,
	RuntimeDebug,
};
use frame_system::{ensure_none, ensure_root, ensure_signed};
#[cfg(feature = "std")]
use serde::{self, Deserialize, Deserializer, Serialize, Serializer};
use sp_io::{crypto::secp256k1_ecdsa_recover, hashing::keccak_256};
use sp_runtime::transaction_validity::{
	InvalidTransaction, TransactionLongevity, TransactionSource, TransactionValidity,
	ValidTransaction,
};
use sp_std::prelude::*;

#[cfg(test)]
mod mock;

#[cfg(test)]
mod tests;

#[derive(Clone, Copy, PartialEq, Eq, Encode, Decode, Default, RuntimeDebug)]
pub struct EthereumAddress([u8; 20]);

#[cfg(feature = "std")]
impl Serialize for EthereumAddress {
	fn serialize<S>(&self, serializer: S) -> Result<S::Ok, S::Error>
	where
		S: Serializer,
	{
		let hex: String = rustc_hex::ToHex::to_hex(&self.0[..]);
		serializer.serialize_str(&format!("0x{}", hex))
	}
}

#[cfg(feature = "std")]
impl<'de> Deserialize<'de> for EthereumAddress {
	fn deserialize<D>(deserializer: D) -> Result<Self, D::Error>
	where
		D: Deserializer<'de>,
	{
		let base_string = String::deserialize(deserializer)?;
		let offset = if base_string.starts_with("0x") { 2 } else { 0 };
		let s = &base_string[offset..];
		if s.len() != 40 {
			Err(serde::de::Error::custom(
				"Bad length of Ethereum address (should be 42 including '0x')",
			))?;
		}
		let raw: Vec<u8> = rustc_hex::FromHex::from_hex(s)
			.map_err(|e| serde::de::Error::custom(format!("{:?}", e)))?;
		let mut r = Self::default();
		r.0.copy_from_slice(&raw);
		Ok(r)
	}
}

#[derive(Encode, Decode, Clone)]
pub struct EcdsaSignature(pub [u8; 65]);

impl PartialEq for EcdsaSignature {
	fn eq(&self, other: &Self) -> bool {
		&self.0[..] == &other.0[..]
	}
}

impl sp_std::fmt::Debug for EcdsaSignature {
	fn fmt(&self, f: &mut sp_std::fmt::Formatter<'_>) -> sp_std::fmt::Result {
		write!(f, "EcdsaSignature({:?})", &self.0[..])
	}
}

#[derive(Clone, Copy, PartialEq, Eq, Encode, Decode, Default, RuntimeDebug)]
pub struct EthereumTxHash([u8; 32]);

#[cfg(feature = "std")]
impl Serialize for EthereumTxHash {
	fn serialize<S>(&self, serializer: S) -> Result<S::Ok, S::Error>
	where
		S: Serializer,
	{
		let hex: String = rustc_hex::ToHex::to_hex(&self.0[..]);
		serializer.serialize_str(&format!("0x{}", hex))
	}
}

#[cfg(feature = "std")]
impl<'de> Deserialize<'de> for EthereumTxHash {
	fn deserialize<D>(deserializer: D) -> Result<Self, D::Error>
	where
		D: Deserializer<'de>,
	{
		let base_string = String::deserialize(deserializer)?;
		let offset = if base_string.starts_with("0x") { 2 } else { 0 };
		let s = &base_string[offset..];
		if s.len() != 64 {
			Err(serde::de::Error::custom(
				"Bad length of Ethereum tx hash (should be 66 including '0x')",
			))?;
		}
		let raw: Vec<u8> = rustc_hex::FromHex::from_hex(s)
			.map_err(|e| serde::de::Error::custom(format!("{:?}", e)))?;
		let mut r = Self::default();
		r.0.copy_from_slice(&raw);
		Ok(r)
	}
}

/// The balance type of this module.
pub type BalanceOf<T> =
<<<<<<< HEAD
	<<T as Trait>::Currency as Currency<<T as frame_system::Config>::AccountId>>::Balance;

/// Configure the pallet by specifying the parameters and types on which it depends.
pub trait Trait: frame_system::Config {
=======
	<<T as Config>::Currency as Currency<<T as frame_system::Config>::AccountId>>::Balance;

/// Configure the pallet by specifying the parameters and types on which it depends.
pub trait Config: frame_system::Config {
>>>>>>> 26f24901
	/// Because this pallet emits events, it depends on the runtime's definition of an event.
	type Event: From<Event<Self>> + Into<<Self as frame_system::Config>::Event>;
	type Call: From<Call<Self>>;
	type Currency: Currency<Self::AccountId>;
}

decl_storage! {
	trait Store for Module<T: Config> as PhaClaim {
		EndHeight get(fn end_height): u64;
		BurnedTransactions get(fn destroyed_transaction): map hasher(blake2_128_concat) EthereumTxHash => (EthereumAddress, BalanceOf<T>);
		ClaimState get(fn claim_state): map hasher(blake2_128_concat) EthereumTxHash => bool;
		Relayer get(fn relayer): Option<T::AccountId>;
	}
}

decl_event!(
	pub enum Event<T>
	where
		AccountId = <T as frame_system::Config>::AccountId,
		Balance = BalanceOf<T>,
	{
		/// Event emitted when a transaction has been stored.
		ERC20TransactionStored(AccountId, EthereumTxHash, EthereumAddress, Balance),
		/// Event emitted when a transaction has been claimed.
		ERC20TokenClaimed(AccountId, EthereumTxHash, Balance),
		/// Event emitted when the relayer has been changed.
		RelayerChanged(AccountId),
	}
);

decl_error! {
	pub enum Error for Module<T: Config> {
		/// The transaction signature is invalid.
		InvalidSignature,
		/// The signer is not claim transaction sender.
		InvalidSigner,
		/// The transaction hash doesn't exist
		TxHashNotFound,
		/// The transaction hash already exist
		TxHashAlreadyExist,
		/// The transaction has been claimed
		TxAlreadyClaimed,
		/// The transaction height less than end height
		LessThanEndHeight,
		/// The relayer has not been changed
		RelayerNotChanged,
		/// The caller is not relayer
		CallerNotRelayer,
		/// The module doesn't set relyer
		NoRelayer,
	}
}

decl_module! {
	pub struct Module<T: Config> for enum Call where origin: T::Origin {
		// Errors must be initialized if they are used by the pallet.
		type Error = Error<T>;
		fn deposit_event() = default;

		#[weight = 0]
		pub fn change_relayer(origin, new_relayer: T::AccountId) -> dispatch::DispatchResult {
			ensure_root(origin)?;
			let old_relayer = Relayer::<T>::get();
			ensure!(Some(&new_relayer) != old_relayer.as_ref(), Error::<T>::RelayerNotChanged);
			Relayer::<T>::put(&new_relayer);
			Self::deposit_event(RawEvent::RelayerChanged(new_relayer));
			Ok(())
		}

		#[weight = 0]
		pub fn store_erc20_burned_transactions(origin, height: u64, claims:Vec<(EthereumTxHash, EthereumAddress, BalanceOf<T>)>) -> dispatch::DispatchResult {
			let who = ensure_signed(origin)?;
			let relayer = Relayer::<T>::get();
			ensure!(relayer.is_some(), Error::<T>::NoRelayer);
			ensure!(Some(&who) == relayer.as_ref(), Error::<T>::CallerNotRelayer);
			// check first
			for (eth_tx_hash, _, _) in claims.iter() {
				ensure!(!BurnedTransactions::<T>::contains_key(&eth_tx_hash), Error::<T>::TxHashAlreadyExist);
			}
			for (eth_tx_hash, eth_address, erc20_amount) in claims.iter() {
				BurnedTransactions::<T>::insert(&eth_tx_hash, (eth_address.clone(), erc20_amount.clone()));
				ClaimState::insert(&eth_tx_hash, false);
				Self::deposit_event(RawEvent::ERC20TransactionStored(who.clone(), *eth_tx_hash, *eth_address, *erc20_amount));
			}
			let end_height = EndHeight::get();
			   if height > end_height {
				EndHeight::put(height);
			}
			Ok(())
		}

		#[weight = 0]
		pub fn claim_erc20_token(origin, account: T::AccountId, eth_tx_hash: EthereumTxHash, eth_signature: EcdsaSignature) -> dispatch::DispatchResult {
			let _ = ensure_none(origin)?;
			ensure!(BurnedTransactions::<T>::contains_key(&eth_tx_hash), Error::<T>::TxHashNotFound);
			ensure!(!ClaimState::get(&eth_tx_hash), Error::<T>::TxAlreadyClaimed);
			let address = Encode::encode(&account);
			let signer = Self::eth_recover(&eth_signature, &address, &eth_tx_hash.0)
				.ok_or(Error::<T>::InvalidSignature)?;
			let tx = BurnedTransactions::<T>::get(&eth_tx_hash);
			ensure!(signer == tx.0, Error::<T>::InvalidSigner);
			ClaimState::insert(&eth_tx_hash, true);
			// mint coins
			let imbalance = T::Currency::deposit_creating(&account, tx.1);
			drop(imbalance);
			Self::deposit_event(RawEvent::ERC20TokenClaimed(account, eth_tx_hash, tx.1));
			Ok(())
		}
	}
}

impl<T: Config> Module<T> {
	// Constructs the message that Ethereum RPC's `personal_sign` and `eth_sign` would sign.
	fn ethereum_signable_message(what: &[u8], extra: &[u8]) -> Vec<u8> {
		let mut l = what.len() + extra.len();
		let mut rev = Vec::new();
		while l > 0 {
			rev.push(b'0' + (l % 10) as u8);
			l /= 10;
		}
		let mut v = b"\x19Ethereum Signed Message:\n".to_vec();
		v.extend(rev.into_iter().rev());
		v.extend_from_slice(what);
		v.extend_from_slice(extra);
		v
	}

	// Attempts to recover the Ethereum address from a message signature signed by using
	// the Ethereum RPC's `personal_sign` and `eth_sign`.
	fn eth_recover(s: &EcdsaSignature, what: &[u8], extra: &[u8]) -> Option<EthereumAddress> {
		let msg = keccak_256(&Self::ethereum_signable_message(what, extra));
		let mut res = EthereumAddress::default();
		res.0.copy_from_slice(&keccak_256(&secp256k1_ecdsa_recover(&s.0, &msg).ok()?[..])[12..]);
		Some(res)
	}
}

#[repr(u8)]
pub enum ValidityError {
	/// The transaction signature is invalid.
	InvalidSignature = 0,
	/// The transaction hash doesn't exist
	TxHashNotFound = 1,
	/// The transaction has been claimed
	TxAlreadyClaimed = 2,
	/// The signer is not claim transaction sender.
	InvalidSigner = 3,
}

impl From<ValidityError> for u8 {
	fn from(err: ValidityError) -> Self {
		err as u8
	}
}

impl<T: Config> frame_support::unsigned::ValidateUnsigned for Module<T> {
	type Call = Call<T>;

	fn validate_unsigned(_source: TransactionSource, call: &Self::Call) -> TransactionValidity {
		const PRIORITY: u64 = 100;

		let (maybe_signer, tx_hash) = match call {
			Call::claim_erc20_token(account, eth_tx_hash, eth_signature) => {
				let address = Encode::encode(&account);
				(Self::eth_recover(&eth_signature, &address, &eth_tx_hash.0), eth_tx_hash)
			}
			_ => return Err(InvalidTransaction::Call.into()),
		};

		let e = InvalidTransaction::Custom(ValidityError::TxHashNotFound.into());
		ensure!(BurnedTransactions::<T>::contains_key(&tx_hash), e);

		let signer = maybe_signer.ok_or(InvalidTransaction::BadProof)?;

		let e = InvalidTransaction::Custom(ValidityError::InvalidSigner.into());
		let stored_tx = BurnedTransactions::<T>::get(&tx_hash);
		let stored_signer = stored_tx.0;
		ensure!(signer == stored_signer, e);

		let e = InvalidTransaction::Custom(ValidityError::TxAlreadyClaimed.into());
		ensure!(!ClaimState::get(&tx_hash), e);

		Ok(ValidTransaction {
			priority: PRIORITY,
			requires: vec![],
			provides: vec![("claims", signer).encode()],
			longevity: TransactionLongevity::max_value(),
			propagate: true,
		})
	}
}<|MERGE_RESOLUTION|>--- conflicted
+++ resolved
@@ -109,17 +109,10 @@
 
 /// The balance type of this module.
 pub type BalanceOf<T> =
-<<<<<<< HEAD
-	<<T as Trait>::Currency as Currency<<T as frame_system::Config>::AccountId>>::Balance;
-
-/// Configure the pallet by specifying the parameters and types on which it depends.
-pub trait Trait: frame_system::Config {
-=======
 	<<T as Config>::Currency as Currency<<T as frame_system::Config>::AccountId>>::Balance;
 
 /// Configure the pallet by specifying the parameters and types on which it depends.
 pub trait Config: frame_system::Config {
->>>>>>> 26f24901
 	/// Because this pallet emits events, it depends on the runtime's definition of an event.
 	type Event: From<Event<Self>> + Into<<Self as frame_system::Config>::Event>;
 	type Call: From<Call<Self>>;
