--- conflicted
+++ resolved
@@ -14,15 +14,10 @@
 extern crate webpki;
 
 use frame_support::{ensure, decl_module, decl_storage, decl_event, decl_error, dispatch, traits::Get};
-use frame_system::ensure_signed;
+use frame_system::{self as system, ensure_signed, ensure_root};
 
 use alloc::vec::Vec;
 use sp_runtime::{traits::AccountIdConversion, ModuleId};
-<<<<<<< HEAD
-=======
-use frame_support::{decl_module, decl_event, decl_storage, decl_error, ensure, dispatch};
-use frame_system::{self as system, ensure_signed, ensure_root};
->>>>>>> cca0410d
 use frame_support::{
 	traits::{Currency, ExistenceRequirement::AllowDeath},
 };
@@ -233,13 +228,9 @@
 			// Decode payload
 			let data = Decode::decode(&mut &data[..]);
 			ensure!(data.is_ok(), "Bad transaction data");
-<<<<<<< HEAD
+
 			let transfer_data: TransferData<<T as frame_system::Trait>::AccountId, BalanceOf<T>> = data.unwrap();
-
-=======
-			let transfer_data: TransferData<<T as system::Trait>::AccountId, BalanceOf<T>> = data.unwrap();
 			// Check sequence
->>>>>>> cca0410d
 			let sequence = Sequence::get();
 			ensure!(transfer_data.data.sequence == sequence + 1, "Bad sequence");
 			// Get Identity key from account
