// This file is part of Substrate.

// Copyright (C) 2017-2020 Parity Technologies (UK) Ltd.
// SPDX-License-Identifier: Apache-2.0

// Licensed under the Apache License, Version 2.0 (the "License");
// you may not use this file except in compliance with the License.
// You may obtain a copy of the License at
//
// 	http://www.apache.org/licenses/LICENSE-2.0
//
// Unless required by applicable law or agreed to in writing, software
// distributed under the License is distributed on an "AS IS" BASIS,
// WITHOUT WARRANTIES OR CONDITIONS OF ANY KIND, either express or implied.
// See the License for the specific language governing permissions and
// limitations under the License.

//! # Staking Module
//!
//! The Staking module is used to manage funds at stake by network maintainers.
//!
<<<<<<< HEAD
//! - [`staking::Config`](./trait.Trait.html)
=======
//! - [`staking::Config`](./trait.Config.html)
>>>>>>> 26f24901
//! - [`Call`](./enum.Call.html)
//! - [`Module`](./struct.Module.html)
//!
//! ## Overview
//!
//! The Staking module is the means by which a set of network maintainers (known as _authorities_ in
//! some contexts and _validators_ in others) are chosen based upon those who voluntarily place
//! funds under deposit. Under deposit, those funds are rewarded under normal operation but are held
//! at pain of _slash_ (expropriation) should the staked maintainer be found not to be discharging
//! its duties properly.
//!
//! ### Terminology
//! <!-- Original author of paragraph: @gavofyork -->
//!
//! - Staking: The process of locking up funds for some time, placing them at risk of slashing
//!   (loss) in order to become a rewarded maintainer of the network.
//! - Validating: The process of running a node to actively maintain the network, either by
//!   producing blocks or guaranteeing finality of the chain.
//! - Nominating: The process of placing staked funds behind one or more validators in order to
//!   share in any reward, and punishment, they take.
//! - Stash account: The account holding an owner's funds used for staking.
//! - Controller account: The account that controls an owner's funds for staking.
//! - Era: A (whole) number of sessions, which is the period that the validator set (and each
//!   validator's active nominator set) is recalculated and where rewards are paid out.
//! - Slash: The punishment of a staker by reducing its funds.
//!
//! ### Goals
//! <!-- Original author of paragraph: @gavofyork -->
//!
//! The staking system in Substrate NPoS is designed to make the following possible:
//!
//! - Stake funds that are controlled by a cold wallet.
//! - Withdraw some, or deposit more, funds without interrupting the role of an entity.
//! - Switch between roles (nominator, validator, idle) with minimal overhead.
//!
//! ### Scenarios
//!
//! #### Staking
//!
//! Almost any interaction with the Staking module requires a process of _**bonding**_ (also known
//! as being a _staker_). To become *bonded*, a fund-holding account known as the _stash account_,
//! which holds some or all of the funds that become frozen in place as part of the staking process,
//! is paired with an active **controller** account, which issues instructions on how they shall be
//! used.
//!
//! An account pair can become bonded using the [`bond`](./enum.Call.html#variant.bond) call.
//!
//! Stash accounts can change their associated controller using the
//! [`set_controller`](./enum.Call.html#variant.set_controller) call.
//!
//! There are three possible roles that any staked account pair can be in: `Validator`, `Nominator`
//! and `Idle` (defined in [`StakerStatus`](./enum.StakerStatus.html)). There are three
//! corresponding instructions to change between roles, namely:
//! [`validate`](./enum.Call.html#variant.validate),
//! [`nominate`](./enum.Call.html#variant.nominate), and [`chill`](./enum.Call.html#variant.chill).
//!
//! #### Validating
//!
//! A **validator** takes the role of either validating blocks or ensuring their finality,
//! maintaining the veracity of the network. A validator should avoid both any sort of malicious
//! misbehavior and going offline. Bonded accounts that state interest in being a validator do NOT
//! get immediately chosen as a validator. Instead, they are declared as a _candidate_ and they
//! _might_ get elected at the _next era_ as a validator. The result of the election is determined
//! by nominators and their votes.
//!
//! An account can become a validator candidate via the
//! [`validate`](./enum.Call.html#variant.validate) call.
//!
//! #### Nomination
//!
//! A **nominator** does not take any _direct_ role in maintaining the network, instead, it votes on
//! a set of validators  to be elected. Once interest in nomination is stated by an account, it
//! takes effect at the next election round. The funds in the nominator's stash account indicate the
//! _weight_ of its vote. Both the rewards and any punishment that a validator earns are shared
//! between the validator and its nominators. This rule incentivizes the nominators to NOT vote for
//! the misbehaving/offline validators as much as possible, simply because the nominators will also
//! lose funds if they vote poorly.
//!
//! An account can become a nominator via the [`nominate`](enum.Call.html#variant.nominate) call.
//!
//! #### Rewards and Slash
//!
//! The **reward and slashing** procedure is the core of the Staking module, attempting to _embrace
//! valid behavior_ while _punishing any misbehavior or lack of availability_.
//!
//! Rewards must be claimed for each era before it gets too old by `$HISTORY_DEPTH` using the
//! `payout_stakers` call. Any account can call `payout_stakers`, which pays the reward to the
//! validator as well as its nominators. Only the [`Config::MaxNominatorRewardedPerValidator`]
//! biggest stakers can claim their reward. This is to limit the i/o cost to mutate storage for each
//! nominator's account.
//!
//! Slashing can occur at any point in time, once misbehavior is reported. Once slashing is
//! determined, a value is deducted from the balance of the validator and all the nominators who
//! voted for this validator (values are deducted from the _stash_ account of the slashed entity).
//!
//! Slashing logic is further described in the documentation of the `slashing` module.
//!
//! Similar to slashing, rewards are also shared among a validator and its associated nominators.
//! Yet, the reward funds are not always transferred to the stash account and can be configured. See
//! [Reward Calculation](#reward-calculation) for more details.
//!
//! #### Chilling
//!
//! Finally, any of the roles above can choose to step back temporarily and just chill for a while.
//! This means that if they are a nominator, they will not be considered as voters anymore and if
//! they are validators, they will no longer be a candidate for the next election.
//!
//! An account can step back via the [`chill`](enum.Call.html#variant.chill) call.
//!
//! ### Session managing
//!
//! The module implement the trait `SessionManager`. Which is the only API to query new validator
//! set and allowing these validator set to be rewarded once their era is ended.
//!
//! ## Interface
//!
//! ### Dispatchable Functions
//!
//! The dispatchable functions of the Staking module enable the steps needed for entities to accept
//! and change their role, alongside some helper functions to get/set the metadata of the module.
//!
//! ### Public Functions
//!
//! The Staking module contains many public storage items and (im)mutable functions.
//!
//! ## Usage
//!
//! ### Example: Rewarding a validator by id.
//!
//! ```
//! use frame_support::{decl_module, dispatch};
//! use frame_system::ensure_signed;
//! use pallet_staking::{self as staking};
//!
<<<<<<< HEAD
//! pub trait Trait: staking::Config {}
=======
//! pub trait Config: staking::Config {}
>>>>>>> 26f24901
//!
//! decl_module! {
//!     pub struct Module<T: Config> for enum Call where origin: T::Origin {
//!         /// Reward a validator.
//!         #[weight = 0]
//!         pub fn reward_myself(origin) -> dispatch::DispatchResult {
//!             let reported = ensure_signed(origin)?;
//!             <staking::Module<T>>::reward_by_ids(vec![(reported, 10)]);
//!             Ok(())
//!         }
//!     }
//! }
//! # fn main() { }
//! ```
//!
//! ## Implementation Details
//!
//! ### Era payout
//!
//! The era payout is computed using yearly inflation curve defined at
//! [`T::RewardCurve`](./trait.Config.html#associatedtype.RewardCurve) as such:
//!
//! ```nocompile
//! staker_payout = yearly_inflation(npos_token_staked / total_tokens) * total_tokens / era_per_year
//! ```
//! This payout is used to reward stakers as defined in next section
//!
//! ```nocompile
//! remaining_payout = max_yearly_inflation * total_tokens / era_per_year - staker_payout
//! ```
//! The remaining reward is send to the configurable end-point
//! [`T::RewardRemainder`](./trait.Config.html#associatedtype.RewardRemainder).
//!
//! ### Reward Calculation
//!
//! Validators and nominators are rewarded at the end of each era. The total reward of an era is
//! calculated using the era duration and the staking rate (the total amount of tokens staked by
//! nominators and validators, divided by the total token supply). It aims to incentivize toward a
//! defined staking rate. The full specification can be found
//! [here](https://research.web3.foundation/en/latest/polkadot/Token%20Economics.html#inflation-model).
//!
//! Total reward is split among validators and their nominators depending on the number of points
//! they received during the era. Points are added to a validator using
//! [`reward_by_ids`](./enum.Call.html#variant.reward_by_ids) or
//! [`reward_by_indices`](./enum.Call.html#variant.reward_by_indices).
//!
//! [`Module`](./struct.Module.html) implements
//! [`pallet_authorship::EventHandler`](../pallet_authorship/trait.EventHandler.html) to add reward
//! points to block producer and block producer of referenced uncles.
//!
//! The validator and its nominator split their reward as following:
//!
//! The validator can declare an amount, named
//! [`commission`](./struct.ValidatorPrefs.html#structfield.commission), that does not get shared
//! with the nominators at each reward payout through its
//! [`ValidatorPrefs`](./struct.ValidatorPrefs.html). This value gets deducted from the total reward
//! that is paid to the validator and its nominators. The remaining portion is split among the
//! validator and all of the nominators that nominated the validator, proportional to the value
//! staked behind this validator (_i.e._ dividing the
//! [`own`](./struct.Exposure.html#structfield.own) or
//! [`others`](./struct.Exposure.html#structfield.others) by
//! [`total`](./struct.Exposure.html#structfield.total) in [`Exposure`](./struct.Exposure.html)).
//!
//! All entities who receive a reward have the option to choose their reward destination through the
//! [`Payee`](./struct.Payee.html) storage item (see
//! [`set_payee`](enum.Call.html#variant.set_payee)), to be one of the following:
//!
//! - Controller account, (obviously) not increasing the staked value.
//! - Stash account, not increasing the staked value.
//! - Stash account, also increasing the staked value.
//!
//! ### Additional Fund Management Operations
//!
//! Any funds already placed into stash can be the target of the following operations:
//!
//! The controller account can free a portion (or all) of the funds using the
//! [`unbond`](enum.Call.html#variant.unbond) call. Note that the funds are not immediately
//! accessible. Instead, a duration denoted by [`BondingDuration`](./struct.BondingDuration.html)
//! (in number of eras) must pass until the funds can actually be removed. Once the
//! `BondingDuration` is over, the [`withdraw_unbonded`](./enum.Call.html#variant.withdraw_unbonded)
//! call can be used to actually withdraw the funds.
//!
//! Note that there is a limitation to the number of fund-chunks that can be scheduled to be
//! unlocked in the future via [`unbond`](enum.Call.html#variant.unbond). In case this maximum
//! (`MAX_UNLOCKING_CHUNKS`) is reached, the bonded account _must_ first wait until a successful
//! call to `withdraw_unbonded` to remove some of the chunks.
//!
//! ### Election Algorithm
//!
//! The current election algorithm is implemented based on Phragmén. The reference implementation
//! can be found [here](https://github.com/w3f/consensus/tree/master/NPoS).
//!
//! The election algorithm, aside from electing the validators with the most stake value and votes,
//! tries to divide the nominator votes among candidates in an equal manner. To further assure this,
//! an optional post-processing can be applied that iteratively normalizes the nominator staked
//! values until the total difference among votes of a particular nominator are less than a
//! threshold.
//!
//! ## GenesisConfig
//!
//! The Staking module depends on the [`GenesisConfig`](./struct.GenesisConfig.html). The
//! `GenesisConfig` is optional and allow to set some initial stakers.
//!
//! ## Related Modules
//!
//! - [Balances](../pallet_balances/index.html): Used to manage values at stake.
//! - [Session](../pallet_session/index.html): Used to manage sessions. Also, a list of new
//!   validators is stored in the Session module's `Validators` at the end of each era.

#![recursion_limit = "128"]
#![cfg_attr(not(feature = "std"), no_std)]

#[cfg(test)]
mod mock;
#[cfg(test)]
mod tests;
#[cfg(any(feature = "runtime-benchmarks", test))]
pub mod testing_utils;
#[cfg(any(feature = "runtime-benchmarks", test))]
pub mod benchmarking;

pub mod slashing;
pub mod offchain_election;
pub mod inflation;
pub mod weights;

use sp_std::{
	result,
	prelude::*,
	collections::btree_map::BTreeMap,
	convert::{TryInto, From},
	mem::size_of,
};
use codec::{HasCompact, Encode, Decode};
use frame_support::{
	decl_module, decl_event, decl_storage, ensure, decl_error,
	weights::{Weight, constants::{WEIGHT_PER_MICROS, WEIGHT_PER_NANOS}},
	storage::IterableStorageMap,
	dispatch::{
		DispatchResult, DispatchResultWithPostInfo, DispatchErrorWithPostInfo,
		WithPostDispatchInfo,
	},
	traits::{
		Currency, LockIdentifier, LockableCurrency, WithdrawReasons, OnUnbalanced, Imbalance, Get,
		UnixTime, EstimateNextNewSession, EnsureOrigin, CurrencyToVote, IsSubType,
	}
};
use pallet_session::historical;
use sp_runtime::{
	Percent, Perbill, PerU16, PerThing, InnerOf, RuntimeDebug, DispatchError,
	curve::PiecewiseLinear,
	traits::{
		Convert, Zero, StaticLookup, CheckedSub, Saturating, SaturatedConversion,
		AtLeast32BitUnsigned, Dispatchable,
	},
	transaction_validity::{
		TransactionValidityError, TransactionValidity, ValidTransaction, InvalidTransaction,
		TransactionSource, TransactionPriority,
	},
};
use sp_staking::{
	SessionIndex,
	offence::{OnOffenceHandler, OffenceDetails, Offence, ReportOffence, OffenceError},
};
#[cfg(feature = "std")]
use sp_runtime::{Serialize, Deserialize};
use frame_system::{
	self as system, ensure_signed, ensure_root, ensure_none,
	offchain::SendTransactionTypes,
};
use sp_npos_elections::{
	ExtendedBalance, Assignment, ElectionScore, ElectionResult as PrimitiveElectionResult,
	build_support_map, evaluate_support, seq_phragmen, generate_solution_type,
	is_score_better, VotingLimit, SupportMap, VoteWeight,
};
pub use weights::WeightInfo;

const STAKING_ID: LockIdentifier = *b"staking ";
pub const MAX_UNLOCKING_CHUNKS: usize = 32;
pub const MAX_NOMINATIONS: usize = <CompactAssignments as VotingLimit>::LIMIT;

pub(crate) const LOG_TARGET: &'static str = "staking";

// syntactic sugar for logging.
#[macro_export]
macro_rules! log {
	($level:tt, $patter:expr $(, $values:expr)* $(,)?) => {
		frame_support::debug::$level!(
			target: crate::LOG_TARGET,
			$patter $(, $values)*
		)
	};
}

/// Data type used to index nominators in the compact type
pub type NominatorIndex = u32;

/// Data type used to index validators in the compact type.
pub type ValidatorIndex = u16;

// Ensure the size of both ValidatorIndex and NominatorIndex. They both need to be well below usize.
static_assertions::const_assert!(size_of::<ValidatorIndex>() <= size_of::<usize>());
static_assertions::const_assert!(size_of::<NominatorIndex>() <= size_of::<usize>());
static_assertions::const_assert!(size_of::<ValidatorIndex>() <= size_of::<u32>());
static_assertions::const_assert!(size_of::<NominatorIndex>() <= size_of::<u32>());

/// Maximum number of stakers that can be stored in a snapshot.
pub(crate) const MAX_VALIDATORS: usize = ValidatorIndex::max_value() as usize;
pub(crate) const MAX_NOMINATORS: usize = NominatorIndex::max_value() as usize;

/// Counter for the number of eras that have passed.
pub type EraIndex = u32;

/// Counter for the number of "reward" points earned by a given validator.
pub type RewardPoint = u32;

// Note: Maximum nomination limit is set here -- 16.
generate_solution_type!(
	#[compact]
	pub struct CompactAssignments::<NominatorIndex, ValidatorIndex, OffchainAccuracy>(16)
);

/// Accuracy used for on-chain election.
pub type ChainAccuracy = Perbill;

/// Accuracy used for off-chain election. This better be small.
pub type OffchainAccuracy = PerU16;

/// The balance type of this module.
pub type BalanceOf<T> =
<<<<<<< HEAD
	<<T as Trait>::Currency as Currency<<T as frame_system::Config>::AccountId>>::Balance;

type PositiveImbalanceOf<T> =
	<<T as Trait>::Currency as Currency<<T as frame_system::Config>::AccountId>>::PositiveImbalance;
type NegativeImbalanceOf<T> =
	<<T as Trait>::Currency as Currency<<T as frame_system::Config>::AccountId>>::NegativeImbalance;
=======
	<<T as Config>::Currency as Currency<<T as frame_system::Config>::AccountId>>::Balance;

type PositiveImbalanceOf<T> =
	<<T as Config>::Currency as Currency<<T as frame_system::Config>::AccountId>>::PositiveImbalance;
type NegativeImbalanceOf<T> =
	<<T as Config>::Currency as Currency<<T as frame_system::Config>::AccountId>>::NegativeImbalance;
>>>>>>> 26f24901

/// Information regarding the active era (era in used in session).
#[derive(Encode, Decode, RuntimeDebug)]
pub struct ActiveEraInfo {
	/// Index of era.
	pub index: EraIndex,
	/// Moment of start expressed as millisecond from `$UNIX_EPOCH`.
	///
	/// Start can be none if start hasn't been set for the era yet,
	/// Start is set on the first on_finalize of the era to guarantee usage of `Time`.
	start: Option<u64>,
}

/// Reward points of an era. Used to split era total payout between validators.
///
/// This points will be used to reward validators and their respective nominators.
#[derive(PartialEq, Encode, Decode, Default, RuntimeDebug)]
pub struct EraRewardPoints<AccountId: Ord> {
	/// Total number of points. Equals the sum of reward points for each validator.
	total: RewardPoint,
	/// The reward points earned by a given validator.
	individual: BTreeMap<AccountId, RewardPoint>,
}

/// Indicates the initial status of the staker.
#[derive(RuntimeDebug)]
#[cfg_attr(feature = "std", derive(Serialize, Deserialize))]
pub enum StakerStatus<AccountId> {
	/// Chilling.
	Idle,
	/// Declared desire in validating or already participating in it.
	Validator,
	/// Nominating for a group of other stakers.
	Nominator(Vec<AccountId>),
}

/// A destination account for payment.
#[derive(PartialEq, Eq, Copy, Clone, Encode, Decode, RuntimeDebug)]
pub enum RewardDestination<AccountId> {
	/// Pay into the stash account, increasing the amount at stake accordingly.
	Staked,
	/// Pay into the stash account, not increasing the amount at stake.
	Stash,
	/// Pay into the controller account.
	Controller,
	/// Pay into a specified account.
	Account(AccountId),
}

impl<AccountId> Default for RewardDestination<AccountId> {
	fn default() -> Self {
		RewardDestination::Staked
	}
}

/// Preference of what happens regarding validation.
#[derive(PartialEq, Eq, Clone, Encode, Decode, RuntimeDebug)]
pub struct ValidatorPrefs {
	/// Reward that validator takes up-front; only the rest is split between themselves and
	/// nominators.
	#[codec(compact)]
	pub commission: Perbill,
}

impl Default for ValidatorPrefs {
	fn default() -> Self {
		ValidatorPrefs {
			commission: Default::default(),
		}
	}
}

/// Just a Balance/BlockNumber tuple to encode when a chunk of funds will be unlocked.
#[derive(PartialEq, Eq, Clone, Encode, Decode, RuntimeDebug)]
pub struct UnlockChunk<Balance: HasCompact> {
	/// Amount of funds to be unlocked.
	#[codec(compact)]
	value: Balance,
	/// Era number at which point it'll be unlocked.
	#[codec(compact)]
	era: EraIndex,
}

/// The ledger of a (bonded) stash.
#[derive(PartialEq, Eq, Clone, Encode, Decode, RuntimeDebug)]
pub struct StakingLedger<AccountId, Balance: HasCompact> {
	/// The stash account whose balance is actually locked and at stake.
	pub stash: AccountId,
	/// The total amount of the stash's balance that we are currently accounting for.
	/// It's just `active` plus all the `unlocking` balances.
	#[codec(compact)]
	pub total: Balance,
	/// The total amount of the stash's balance that will be at stake in any forthcoming
	/// rounds.
	#[codec(compact)]
	pub active: Balance,
	/// Any balance that is becoming free, which may eventually be transferred out
	/// of the stash (assuming it doesn't get slashed first).
	pub unlocking: Vec<UnlockChunk<Balance>>,
	/// List of eras for which the stakers behind a validator have claimed rewards. Only updated
	/// for validators.
	pub claimed_rewards: Vec<EraIndex>,
}

impl<
	AccountId,
	Balance: HasCompact + Copy + Saturating + AtLeast32BitUnsigned,
> StakingLedger<AccountId, Balance> {
	/// Remove entries from `unlocking` that are sufficiently old and reduce the
	/// total by the sum of their balances.
	fn consolidate_unlocked(self, current_era: EraIndex) -> Self {
		let mut total = self.total;
		let unlocking = self.unlocking.into_iter()
			.filter(|chunk| if chunk.era > current_era {
				true
			} else {
				total = total.saturating_sub(chunk.value);
				false
			})
			.collect();

		Self {
			stash: self.stash,
			total,
			active: self.active,
			unlocking,
			claimed_rewards: self.claimed_rewards
		}
	}

	/// Re-bond funds that were scheduled for unlocking.
	fn rebond(mut self, value: Balance) -> Self {
		let mut unlocking_balance: Balance = Zero::zero();

		while let Some(last) = self.unlocking.last_mut() {
			if unlocking_balance + last.value <= value {
				unlocking_balance += last.value;
				self.active += last.value;
				self.unlocking.pop();
			} else {
				let diff = value - unlocking_balance;

				unlocking_balance += diff;
				self.active += diff;
				last.value -= diff;
			}

			if unlocking_balance >= value {
				break
			}
		}

		self
	}
}

impl<AccountId, Balance> StakingLedger<AccountId, Balance> where
	Balance: AtLeast32BitUnsigned + Saturating + Copy,
{
	/// Slash the validator for a given amount of balance. This can grow the value
	/// of the slash in the case that the validator has less than `minimum_balance`
	/// active funds. Returns the amount of funds actually slashed.
	///
	/// Slashes from `active` funds first, and then `unlocking`, starting with the
	/// chunks that are closest to unlocking.
	fn slash(
		&mut self,
		mut value: Balance,
		minimum_balance: Balance,
	) -> Balance {
		let pre_total = self.total;
		let total = &mut self.total;
		let active = &mut self.active;

		let slash_out_of = |
			total_remaining: &mut Balance,
			target: &mut Balance,
			value: &mut Balance,
		| {
			let mut slash_from_target = (*value).min(*target);

			if !slash_from_target.is_zero() {
				*target -= slash_from_target;

				// don't leave a dust balance in the staking system.
				if *target <= minimum_balance {
					slash_from_target += *target;
					*value += sp_std::mem::replace(target, Zero::zero());
				}

				*total_remaining = total_remaining.saturating_sub(slash_from_target);
				*value -= slash_from_target;
			}
		};

		slash_out_of(total, active, &mut value);

		let i = self.unlocking.iter_mut()
			.map(|chunk| {
				slash_out_of(total, &mut chunk.value, &mut value);
				chunk.value
			})
			.take_while(|value| value.is_zero()) // take all fully-consumed chunks out.
			.count();

		// kill all drained chunks.
		let _ = self.unlocking.drain(..i);

		pre_total.saturating_sub(*total)
	}
}

/// A record of the nominations made by a specific account.
#[derive(PartialEq, Eq, Clone, Encode, Decode, RuntimeDebug)]
pub struct Nominations<AccountId> {
	/// The targets of nomination.
	pub targets: Vec<AccountId>,
	/// The era the nominations were submitted.
	///
	/// Except for initial nominations which are considered submitted at era 0.
	pub submitted_in: EraIndex,
	/// Whether the nominations have been suppressed. This can happen due to slashing of the
	/// validators, or other events that might invalidate the nomination.
	///
	/// NOTE: this for future proofing and is thus far not used.
	pub suppressed: bool,
}

/// The amount of exposure (to slashing) than an individual nominator has.
#[derive(PartialEq, Eq, PartialOrd, Ord, Clone, Encode, Decode, RuntimeDebug)]
pub struct IndividualExposure<AccountId, Balance: HasCompact> {
	/// The stash account of the nominator in question.
	pub who: AccountId,
	/// Amount of funds exposed.
	#[codec(compact)]
	pub value: Balance,
}

/// A snapshot of the stake backing a single validator in the system.
#[derive(PartialEq, Eq, PartialOrd, Ord, Clone, Encode, Decode, Default, RuntimeDebug)]
pub struct Exposure<AccountId, Balance: HasCompact> {
	/// The total balance backing this validator.
	#[codec(compact)]
	pub total: Balance,
	/// The validator's own stash that is exposed.
	#[codec(compact)]
	pub own: Balance,
	/// The portions of nominators stashes that are exposed.
	pub others: Vec<IndividualExposure<AccountId, Balance>>,
}

/// A pending slash record. The value of the slash has been computed but not applied yet,
/// rather deferred for several eras.
#[derive(Encode, Decode, Default, RuntimeDebug)]
pub struct UnappliedSlash<AccountId, Balance: HasCompact> {
	/// The stash ID of the offending validator.
	validator: AccountId,
	/// The validator's own slash.
	own: Balance,
	/// All other slashed stakers and amounts.
	others: Vec<(AccountId, Balance)>,
	/// Reporters of the offence; bounty payout recipients.
	reporters: Vec<AccountId>,
	/// The amount of payout.
	payout: Balance,
}

/// Indicate how an election round was computed.
#[derive(PartialEq, Eq, Clone, Copy, Encode, Decode, RuntimeDebug)]
pub enum ElectionCompute {
	/// Result was forcefully computed on chain at the end of the session.
	OnChain,
	/// Result was submitted and accepted to the chain via a signed transaction.
	Signed,
	/// Result was submitted and accepted to the chain via an unsigned transaction (by an
	/// authority).
	Unsigned,
}

/// The result of an election round.
#[derive(PartialEq, Eq, Clone, Encode, Decode, RuntimeDebug)]
pub struct ElectionResult<AccountId, Balance: HasCompact> {
	/// Flat list of validators who have been elected.
	elected_stashes: Vec<AccountId>,
	/// Flat list of new exposures, to be updated in the [`Exposure`] storage.
	exposures: Vec<(AccountId, Exposure<AccountId, Balance>)>,
	/// Type of the result. This is kept on chain only to track and report the best score's
	/// submission type. An optimisation could remove this.
	compute: ElectionCompute,
}

/// The status of the upcoming (offchain) election.
#[derive(PartialEq, Eq, Clone, Encode, Decode, RuntimeDebug)]
pub enum ElectionStatus<BlockNumber> {
	/// Nothing has and will happen for now. submission window is not open.
	Closed,
	/// The submission window has been open since the contained block number.
	Open(BlockNumber),
}

/// Some indications about the size of the election. This must be submitted with the solution.
///
/// Note that these values must reflect the __total__ number, not only those that are present in the
/// solution. In short, these should be the same size as the size of the values dumped in
/// `SnapshotValidators` and `SnapshotNominators`.
#[derive(PartialEq, Eq, Clone, Copy, Encode, Decode, RuntimeDebug, Default)]
pub struct ElectionSize {
	/// Number of validators in the snapshot of the current election round.
	#[codec(compact)]
	pub validators: ValidatorIndex,
	/// Number of nominators in the snapshot of the current election round.
	#[codec(compact)]
	pub nominators: NominatorIndex,
}


impl<BlockNumber: PartialEq> ElectionStatus<BlockNumber> {
	pub fn is_open_at(&self, n: BlockNumber) -> bool {
		*self == Self::Open(n)
	}

	pub fn is_closed(&self) -> bool {
		match self {
			Self::Closed => true,
			_ => false
		}
	}

	pub fn is_open(&self) -> bool {
		!self.is_closed()
	}
}

impl<BlockNumber> Default for ElectionStatus<BlockNumber> {
	fn default() -> Self {
		Self::Closed
	}
}

/// Means for interacting with a specialized version of the `session` trait.
///
/// This is needed because `Staking` sets the `ValidatorIdOf` of the `pallet_session::Config`
pub trait SessionInterface<AccountId>: frame_system::Config {
	/// Disable a given validator by stash ID.
	///
	/// Returns `true` if new era should be forced at the end of this session.
	/// This allows preventing a situation where there is too many validators
	/// disabled and block production stalls.
	fn disable_validator(validator: &AccountId) -> Result<bool, ()>;
	/// Get the validators from session.
	fn validators() -> Vec<AccountId>;
	/// Prune historical session tries up to but not including the given index.
	fn prune_historical_up_to(up_to: SessionIndex);
}

<<<<<<< HEAD
impl<T: Trait> SessionInterface<<T as frame_system::Config>::AccountId> for T where
=======
impl<T: Config> SessionInterface<<T as frame_system::Config>::AccountId> for T where
>>>>>>> 26f24901
	T: pallet_session::Config<ValidatorId = <T as frame_system::Config>::AccountId>,
	T: pallet_session::historical::Config<
		FullIdentification = Exposure<<T as frame_system::Config>::AccountId, BalanceOf<T>>,
		FullIdentificationOf = ExposureOf<T>,
	>,
	T::SessionHandler: pallet_session::SessionHandler<<T as frame_system::Config>::AccountId>,
	T::SessionManager: pallet_session::SessionManager<<T as frame_system::Config>::AccountId>,
	T::ValidatorIdOf:
		Convert<<T as frame_system::Config>::AccountId, Option<<T as frame_system::Config>::AccountId>>,
{
	fn disable_validator(validator: &<T as frame_system::Config>::AccountId) -> Result<bool, ()> {
		<pallet_session::Module<T>>::disable(validator)
	}

	fn validators() -> Vec<<T as frame_system::Config>::AccountId> {
		<pallet_session::Module<T>>::validators()
	}

	fn prune_historical_up_to(up_to: SessionIndex) {
		<pallet_session::historical::Module<T>>::prune_up_to(up_to);
	}
}

<<<<<<< HEAD
pub trait Trait: frame_system::Config + pallet_phala::Trait + SendTransactionTypes<Call<Self>> {
=======
pub trait Config: frame_system::Config + pallet_phala::Config + SendTransactionTypes<Call<Self>> {
>>>>>>> 26f24901
	/// The staking balance.
	type Currency: LockableCurrency<Self::AccountId, Moment=Self::BlockNumber>;

	/// Time used for computing era duration.
	///
	/// It is guaranteed to start being called from the first `on_finalize`. Thus value at genesis
	/// is not used.
	type UnixTime: UnixTime;

	/// Convert a balance into a number used for election calculation. This must fit into a `u64`
	/// but is allowed to be sensibly lossy. The `u64` is used to communicate with the
	/// [`sp_npos_elections`] crate which accepts u64 numbers and does operations in 128.
	/// Consequently, the backward convert is used convert the u128s from sp-elections back to a
	/// [`BalanceOf`].
	type CurrencyToVote: CurrencyToVote<BalanceOf<Self>>;

	/// Tokens have been minted and are unused for validator-reward.
	/// See [Era payout](./index.html#era-payout).
	type RewardRemainder: OnUnbalanced<NegativeImbalanceOf<Self>>;

	/// The overarching event type.
	type Event: From<Event<Self>> + Into<<Self as frame_system::Config>::Event>;

	/// Handler for the unbalanced reduction when slashing a staker.
	type Slash: OnUnbalanced<NegativeImbalanceOf<Self>>;

	/// Handler for the unbalanced increment when rewarding a staker.
	type Reward: OnUnbalanced<PositiveImbalanceOf<Self>>;

	/// Number of sessions per era.
	type SessionsPerEra: Get<SessionIndex>;

	/// Number of eras that staked funds must remain bonded for.
	type BondingDuration: Get<EraIndex>;

	/// Number of eras that slashes are deferred by, after computation.
	///
	/// This should be less than the bonding duration. Set to 0 if slashes
	/// should be applied immediately, without opportunity for intervention.
	type SlashDeferDuration: Get<EraIndex>;

	/// The origin which can cancel a deferred slash. Root can always do this.
	type SlashCancelOrigin: EnsureOrigin<Self::Origin>;

	/// Interface for interacting with a session module.
	type SessionInterface: self::SessionInterface<Self::AccountId>;

	/// The NPoS reward curve used to define yearly inflation.
	/// See [Era payout](./index.html#era-payout).
	type RewardCurve: Get<&'static PiecewiseLinear<'static>>;

	/// Something that can estimate the next session change, accurately or as a best effort guess.
	type NextNewSession: EstimateNextNewSession<Self::BlockNumber>;

	/// The number of blocks before the end of the era from which election submissions are allowed.
	///
	/// Setting this to zero will disable the offchain compute and only on-chain seq-phragmen will
	/// be used.
	///
	/// This is bounded by being within the last session. Hence, setting it to a value more than the
	/// length of a session will be pointless.
	type ElectionLookahead: Get<Self::BlockNumber>;

	/// The overarching call type.
	type Call: Dispatchable + From<Call<Self>> + IsSubType<Call<Self>> + Clone;

	/// Maximum number of balancing iterations to run in the offchain submission.
	///
	/// If set to 0, balance_solution will not be executed at all.
	type MaxIterations: Get<u32>;

	/// The threshold of improvement that should be provided for a new solution to be accepted.
	type MinSolutionScoreBump: Get<Perbill>;

	/// The maximum number of nominators rewarded for each validator.
	///
	/// For each validator only the `$MaxNominatorRewardedPerValidator` biggest stakers can claim
	/// their reward. This used to limit the i/o cost for the nominator payout.
	type MaxNominatorRewardedPerValidator: Get<u32>;

	/// A configuration for base priority of unsigned transactions.
	///
	/// This is exposed so that it can be tuned for particular runtime, when
	/// multiple pallets send unsigned transactions.
	type UnsignedPriority: Get<TransactionPriority>;

	/// Maximum weight that the unsigned transaction can have.
	///
	/// Chose this value with care. On one hand, it should be as high as possible, so the solution
	/// can contain as many nominators/validators as possible. On the other hand, it should be small
	/// enough to fit in the block.
	type OffchainSolutionWeightLimit: Get<Weight>;

	/// Weight information for extrinsics in this pallet.
	type WeightInfo: WeightInfo;
}

/// Mode of era-forcing.
#[derive(Copy, Clone, PartialEq, Eq, Encode, Decode, RuntimeDebug)]
#[cfg_attr(feature = "std", derive(Serialize, Deserialize))]
pub enum Forcing {
	/// Not forcing anything - just let whatever happen.
	NotForcing,
	/// Force a new era, then reset to `NotForcing` as soon as it is done.
	ForceNew,
	/// Avoid a new era indefinitely.
	ForceNone,
	/// Force a new era at the end of all sessions indefinitely.
	ForceAlways,
}

impl Default for Forcing {
	fn default() -> Self { Forcing::NotForcing }
}

// A value placed in storage that represents the current version of the Staking storage. This value
// is used by the `on_runtime_upgrade` logic to determine whether we run storage migration logic.
// This should match directly with the semantic versions of the Rust crate.
#[derive(Encode, Decode, Clone, Copy, PartialEq, Eq, RuntimeDebug)]
enum Releases {
	V1_0_0Ancient,
	V2_0_0,
	V3_0_0,
	V4_0_0,
}

impl Default for Releases {
	fn default() -> Self {
		Releases::V4_0_0
	}
}

decl_storage! {
	trait Store for Module<T: Config> as Staking {
		/// Number of eras to keep in history.
		///
		/// Information is kept for eras in `[current_era - history_depth; current_era]`.
		///
		/// Must be more than the number of eras delayed by session otherwise. I.e. active era must
		/// always be in history. I.e. `active_era > current_era - history_depth` must be
		/// guaranteed.
		HistoryDepth get(fn history_depth) config(): u32 = 84;

		/// The ideal number of staking participants.
		pub ValidatorCount get(fn validator_count) config(): u32;

		/// Minimum number of staking participants before emergency conditions are imposed.
		pub MinimumValidatorCount get(fn minimum_validator_count) config(): u32;

		/// Any validators that may never be slashed or forcibly kicked. It's a Vec since they're
		/// easy to initialize and the performance hit is minimal (we expect no more than four
		/// invulnerables) and restricted to testnets.
		pub Invulnerables get(fn invulnerables) config(): Vec<T::AccountId>;

		/// Map from all locked "stash" accounts to the controller account.
		pub Bonded get(fn bonded): map hasher(twox_64_concat) T::AccountId => Option<T::AccountId>;

		/// Map from all (unlocked) "controller" accounts to the info regarding the staking.
		pub Ledger get(fn ledger):
			map hasher(blake2_128_concat) T::AccountId
			=> Option<StakingLedger<T::AccountId, BalanceOf<T>>>;

		/// Where the reward payment should be made. Keyed by stash.
		pub Payee get(fn payee): map hasher(twox_64_concat) T::AccountId => RewardDestination<T::AccountId>;

		/// The map from (wannabe) validator stash key to the preferences of that validator.
		pub Validators get(fn validators):
			map hasher(twox_64_concat) T::AccountId => ValidatorPrefs;

		/// The map from nominator stash key to the set of stash keys of all validators to nominate.
		pub Nominators get(fn nominators):
			map hasher(twox_64_concat) T::AccountId => Option<Nominations<T::AccountId>>;

		/// The current era index.
		///
		/// This is the latest planned era, depending on how the Session pallet queues the validator
		/// set, it might be active or not.
		pub CurrentEra get(fn current_era): Option<EraIndex>;

		/// The active era information, it holds index and start.
		///
		/// The active era is the era currently rewarded.
		/// Validator set of this era must be equal to `SessionInterface::validators`.
		pub ActiveEra get(fn active_era): Option<ActiveEraInfo>;

		/// The session index at which the era start for the last `HISTORY_DEPTH` eras.
		pub ErasStartSessionIndex get(fn eras_start_session_index):
			map hasher(twox_64_concat) EraIndex => Option<SessionIndex>;

		/// Exposure of validator at era.
		///
		/// This is keyed first by the era index to allow bulk deletion and then the stash account.
		///
		/// Is it removed after `HISTORY_DEPTH` eras.
		/// If stakers hasn't been set or has been removed then empty exposure is returned.
		pub ErasStakers get(fn eras_stakers):
			double_map hasher(twox_64_concat) EraIndex, hasher(twox_64_concat) T::AccountId
			=> Exposure<T::AccountId, BalanceOf<T>>;

		/// Clipped Exposure of validator at era.
		///
		/// This is similar to [`ErasStakers`] but number of nominators exposed is reduced to the
		/// `T::MaxNominatorRewardedPerValidator` biggest stakers.
		/// (Note: the field `total` and `own` of the exposure remains unchanged).
		/// This is used to limit the i/o cost for the nominator payout.
		///
		/// This is keyed fist by the era index to allow bulk deletion and then the stash account.
		///
		/// Is it removed after `HISTORY_DEPTH` eras.
		/// If stakers hasn't been set or has been removed then empty exposure is returned.
		pub ErasStakersClipped get(fn eras_stakers_clipped):
			double_map hasher(twox_64_concat) EraIndex, hasher(twox_64_concat) T::AccountId
			=> Exposure<T::AccountId, BalanceOf<T>>;

		/// Similar to `ErasStakers`, this holds the preferences of validators.
		///
		/// This is keyed first by the era index to allow bulk deletion and then the stash account.
		///
		/// Is it removed after `HISTORY_DEPTH` eras.
		// If prefs hasn't been set or has been removed then 0 commission is returned.
		pub ErasValidatorPrefs get(fn eras_validator_prefs):
			double_map hasher(twox_64_concat) EraIndex, hasher(twox_64_concat) T::AccountId
			=> ValidatorPrefs;

		/// The total validator era payout for the last `HISTORY_DEPTH` eras.
		///
		/// Eras that haven't finished yet or has been removed doesn't have reward.
		pub ErasValidatorReward get(fn eras_validator_reward):
			map hasher(twox_64_concat) EraIndex => Option<BalanceOf<T>>;

		/// Rewards for the last `HISTORY_DEPTH` eras.
		/// If reward hasn't been set or has been removed then 0 reward is returned.
		pub ErasRewardPoints get(fn eras_reward_points):
			map hasher(twox_64_concat) EraIndex => EraRewardPoints<T::AccountId>;

		/// The total amount staked for the last `HISTORY_DEPTH` eras.
		/// If total hasn't been set or has been removed then 0 stake is returned.
		pub ErasTotalStake get(fn eras_total_stake):
			map hasher(twox_64_concat) EraIndex => BalanceOf<T>;

		/// Mode of era forcing.
		pub ForceEra get(fn force_era) config(): Forcing;

		/// The percentage of the slash that is distributed to reporters.
		///
		/// The rest of the slashed value is handled by the `Slash`.
		pub SlashRewardFraction get(fn slash_reward_fraction) config(): Perbill;

		/// The amount of currency given to reporters of a slash event which was
		/// canceled by extraordinary circumstances (e.g. governance).
		pub CanceledSlashPayout get(fn canceled_payout) config(): BalanceOf<T>;

		/// All unapplied slashes that are queued for later.
		pub UnappliedSlashes:
			map hasher(twox_64_concat) EraIndex => Vec<UnappliedSlash<T::AccountId, BalanceOf<T>>>;

		/// A mapping from still-bonded eras to the first session index of that era.
		///
		/// Must contains information for eras for the range:
		/// `[active_era - bounding_duration; active_era]`
		BondedEras: Vec<(EraIndex, SessionIndex)>;

		/// All slashing events on validators, mapped by era to the highest slash proportion
		/// and slash value of the era.
		ValidatorSlashInEra:
			double_map hasher(twox_64_concat) EraIndex, hasher(twox_64_concat) T::AccountId
			=> Option<(Perbill, BalanceOf<T>)>;

		/// All slashing events on nominators, mapped by era to the highest slash value of the era.
		NominatorSlashInEra:
			double_map hasher(twox_64_concat) EraIndex, hasher(twox_64_concat) T::AccountId
			=> Option<BalanceOf<T>>;

		/// Slashing spans for stash accounts.
		SlashingSpans get(fn slashing_spans): map hasher(twox_64_concat) T::AccountId => Option<slashing::SlashingSpans>;

		/// Records information about the maximum slash of a stash within a slashing span,
		/// as well as how much reward has been paid out.
		SpanSlash:
			map hasher(twox_64_concat) (T::AccountId, slashing::SpanIndex)
			=> slashing::SpanRecord<BalanceOf<T>>;

		/// The earliest era for which we have a pending, unapplied slash.
		EarliestUnappliedSlash: Option<EraIndex>;

		/// Snapshot of validators at the beginning of the current election window. This should only
		/// have a value when [`EraElectionStatus`] == `ElectionStatus::Open(_)`.
		pub SnapshotValidators get(fn snapshot_validators): Option<Vec<T::AccountId>>;

		/// Snapshot of nominators at the beginning of the current election window. This should only
		/// have a value when [`EraElectionStatus`] == `ElectionStatus::Open(_)`.
		pub SnapshotNominators get(fn snapshot_nominators): Option<Vec<T::AccountId>>;

		/// The next validator set. At the end of an era, if this is available (potentially from the
		/// result of an offchain worker), it is immediately used. Otherwise, the on-chain election
		/// is executed.
		pub QueuedElected get(fn queued_elected): Option<ElectionResult<T::AccountId, BalanceOf<T>>>;

		/// The score of the current [`QueuedElected`].
		pub QueuedScore get(fn queued_score): Option<ElectionScore>;

		/// Flag to control the execution of the offchain election. When `Open(_)`, we accept
		/// solutions to be submitted.
		pub EraElectionStatus get(fn era_election_status): ElectionStatus<T::BlockNumber>;

		/// True if the current **planned** session is final. Note that this does not take era
		/// forcing into account.
		pub IsCurrentSessionFinal get(fn is_current_session_final): bool = false;

		/// True if network has been upgraded to this version.
		/// Storage version of the pallet.
		///
		/// This is set to v3.0.0 for new networks.
		StorageVersion build(|_: &GenesisConfig<T>| Releases::V4_0_0): Releases;
	}
	add_extra_genesis {
		config(stakers):
			Vec<(T::AccountId, T::AccountId, BalanceOf<T>, StakerStatus<T::AccountId>)>;
		build(|config: &GenesisConfig<T>| {
			for &(ref stash, ref controller, balance, ref status) in &config.stakers {
				assert!(
					T::Currency::free_balance(&stash) >= balance,
					"Stash does not have enough balance to bond."
				);
				let _ = <Module<T>>::bond(
					T::Origin::from(Some(stash.clone()).into()),
					T::Lookup::unlookup(controller.clone()),
					balance,
					RewardDestination::Staked,
				);
				let _ = match status {
					StakerStatus::Validator => {
						<Module<T>>::validate(
							T::Origin::from(Some(controller.clone()).into()),
							Default::default(),
						)
					},
					StakerStatus::Nominator(votes) => {
						<Module<T>>::nominate(
							T::Origin::from(Some(controller.clone()).into()),
							votes.iter().map(|l| T::Lookup::unlookup(l.clone())).collect(),
						)
					}, _ => Ok(())
				};
			}
		});
	}
}

decl_event!(
	pub enum Event<T> where Balance = BalanceOf<T>, <T as frame_system::Config>::AccountId {
		/// The era payout has been set; the first balance is the validator-payout; the second is
		/// the remainder from the maximum amount of reward.
		/// \[era_index, validator_payout, remainder\]
		EraPayout(EraIndex, Balance, Balance),
		/// The staker has been rewarded by this amount. \[stash, amount\]
		Reward(AccountId, Balance),
		/// One validator (and its nominators) has been slashed by the given amount.
		/// \[validator, amount\]
		Slash(AccountId, Balance),
		/// An old slashing report from a prior era was discarded because it could
		/// not be processed. \[session_index\]
		OldSlashingReportDiscarded(SessionIndex),
		/// A new set of stakers was elected with the given \[compute\].
		StakingElection(ElectionCompute),
		/// A new solution for the upcoming election has been stored. \[compute\]
		SolutionStored(ElectionCompute),
		/// An account has bonded this amount. \[stash, amount\]
		///
		/// NOTE: This event is only emitted when funds are bonded via a dispatchable. Notably,
		/// it will not be emitted for staking rewards when they are added to stake.
		Bonded(AccountId, Balance),
		/// An account has unbonded this amount. \[stash, amount\]
		Unbonded(AccountId, Balance),
		/// An account has called `withdraw_unbonded` and removed unbonding chunks worth `Balance`
		/// from the unlocking queue. \[stash, amount\]
		Withdrawn(AccountId, Balance),
	}
);

decl_error! {
	/// Error for the staking module.
	pub enum Error for Module<T: Config> {
		/// Not a controller account.
		NotController,
		/// Not a stash account.
		NotStash,
		/// Stash is already bonded.
		AlreadyBonded,
		/// Controller is already paired.
		AlreadyPaired,
		/// Targets cannot be empty.
		EmptyTargets,
		/// Duplicate index.
		DuplicateIndex,
		/// Slash record index out of bounds.
		InvalidSlashIndex,
		/// Can not bond with value less than minimum balance.
		InsufficientValue,
		/// Can not schedule more unlock chunks.
		NoMoreChunks,
		/// Can not rebond without unlocking chunks.
		NoUnlockChunk,
		/// Attempting to target a stash that still has funds.
		FundedTarget,
		/// Invalid era to reward.
		InvalidEraToReward,
		/// Invalid number of nominations.
		InvalidNumberOfNominations,
		/// Items are not sorted and unique.
		NotSortedAndUnique,
		/// Rewards for this era have already been claimed for this validator.
		AlreadyClaimed,
		/// The submitted result is received out of the open window.
		OffchainElectionEarlySubmission,
		/// The submitted result is not as good as the one stored on chain.
		OffchainElectionWeakSubmission,
		/// The snapshot data of the current window is missing.
		SnapshotUnavailable,
		/// Incorrect number of winners were presented.
		OffchainElectionBogusWinnerCount,
		/// One of the submitted winners is not an active candidate on chain (index is out of range
		/// in snapshot).
		OffchainElectionBogusWinner,
		/// Error while building the assignment type from the compact. This can happen if an index
		/// is invalid, or if the weights _overflow_.
		OffchainElectionBogusCompact,
		/// One of the submitted nominators is not an active nominator on chain.
		OffchainElectionBogusNominator,
		/// One of the submitted nominators has an edge to which they have not voted on chain.
		OffchainElectionBogusNomination,
		/// One of the submitted nominators has an edge which is submitted before the last non-zero
		/// slash of the target.
		OffchainElectionSlashedNomination,
		/// A self vote must only be originated from a validator to ONLY themselves.
		OffchainElectionBogusSelfVote,
		/// The submitted result has unknown edges that are not among the presented winners.
		OffchainElectionBogusEdge,
		/// The claimed score does not match with the one computed from the data.
		OffchainElectionBogusScore,
		/// The election size is invalid.
		OffchainElectionBogusElectionSize,
		/// The call is not allowed at the given time due to restrictions of election period.
		CallNotAllowed,
		/// Incorrect previous history depth input provided.
		IncorrectHistoryDepth,
		/// Incorrect number of slashing spans provided.
		IncorrectSlashingSpans,
	}
}

decl_module! {
	pub struct Module<T: Config> for enum Call where origin: T::Origin {
		/// Number of sessions per era.
		const SessionsPerEra: SessionIndex = T::SessionsPerEra::get();

		/// Number of eras that staked funds must remain bonded for.
		const BondingDuration: EraIndex = T::BondingDuration::get();

		/// Number of eras that slashes are deferred by, after computation.
		///
		/// This should be less than the bonding duration.
		/// Set to 0 if slashes should be applied immediately, without opportunity for
		/// intervention.
		const SlashDeferDuration: EraIndex = T::SlashDeferDuration::get();

		/// The number of blocks before the end of the era from which election submissions are allowed.
		///
		/// Setting this to zero will disable the offchain compute and only on-chain seq-phragmen will
		/// be used.
		///
		/// This is bounded by being within the last session. Hence, setting it to a value more than the
		/// length of a session will be pointless.
		const ElectionLookahead: T::BlockNumber = T::ElectionLookahead::get();

		/// Maximum number of balancing iterations to run in the offchain submission.
		///
		/// If set to 0, balance_solution will not be executed at all.
		const MaxIterations: u32 = T::MaxIterations::get();

		/// The threshold of improvement that should be provided for a new solution to be accepted.
		const MinSolutionScoreBump: Perbill = T::MinSolutionScoreBump::get();

		/// The maximum number of nominators rewarded for each validator.
		///
		/// For each validator only the `$MaxNominatorRewardedPerValidator` biggest stakers can claim
		/// their reward. This used to limit the i/o cost for the nominator payout.
		const MaxNominatorRewardedPerValidator: u32 = T::MaxNominatorRewardedPerValidator::get();

		type Error = Error<T>;

		fn deposit_event() = default;

		/// sets `ElectionStatus` to `Open(now)` where `now` is the block number at which the
		/// election window has opened, if we are at the last session and less blocks than
		/// `T::ElectionLookahead` is remaining until the next new session schedule. The offchain
		/// worker, if applicable, will execute at the end of the current block, and solutions may
		/// be submitted.
		fn on_initialize(now: T::BlockNumber) -> Weight {
			let mut consumed_weight = 0;
			let mut add_weight = |reads, writes, weight| {
				consumed_weight += T::DbWeight::get().reads_writes(reads, writes);
				consumed_weight += weight;
			};

			if
				// if we don't have any ongoing offchain compute.
				Self::era_election_status().is_closed() &&
				// either current session final based on the plan, or we're forcing.
				(Self::is_current_session_final() || Self::will_era_be_forced())
			{
				if let Some(next_session_change) = T::NextNewSession::estimate_next_new_session(now) {
					if let Some(remaining) = next_session_change.checked_sub(&now) {
						if remaining <= T::ElectionLookahead::get() && !remaining.is_zero() {
							// create snapshot.
							let (did_snapshot, snapshot_weight) = Self::create_stakers_snapshot();
							add_weight(0, 0, snapshot_weight);
							if did_snapshot {
								// Set the flag to make sure we don't waste any compute here in the same era
								// after we have triggered the offline compute.
								<EraElectionStatus<T>>::put(
									ElectionStatus::<T::BlockNumber>::Open(now)
								);
								add_weight(0, 1, 0);
								log!(info, "💸 Election window is Open({:?}). Snapshot created", now);
							} else {
								log!(warn, "💸 Failed to create snapshot at {:?}.", now);
							}
						}
					}
				} else {
					log!(warn, "💸 Estimating next session change failed.");
				}
				add_weight(0, 0, T::NextNewSession::weight(now))
			}
			// For `era_election_status`, `is_current_session_final`, `will_era_be_forced`
			add_weight(3, 0, 0);
			// Additional read from `on_finalize`
			add_weight(1, 0, 0);
			consumed_weight
		}

		/// Check if the current block number is the one at which the election window has been set
		/// to open. If so, it runs the offchain worker code.
		fn offchain_worker(now: T::BlockNumber) {
			use offchain_election::{set_check_offchain_execution_status, compute_offchain_election};

			if Self::era_election_status().is_open_at(now) {
				let offchain_status = set_check_offchain_execution_status::<T>(now);
				if let Err(why) = offchain_status {
					log!(warn, "💸 skipping offchain worker in open election window due to [{}]", why);
				} else {
					if let Err(e) = compute_offchain_election::<T>() {
						log!(error, "💸 Error in election offchain worker: {:?}", e);
					} else {
						log!(debug, "💸 Executed offchain worker thread without errors.");
					}
				}
			}
		}

		fn on_finalize() {
			// Set the start of the first era.
			if let Some(mut active_era) = Self::active_era() {
				if active_era.start.is_none() {
					let now_as_millis_u64 = <T as Config>::UnixTime::now().as_millis().saturated_into::<u64>();
					active_era.start = Some(now_as_millis_u64);
					// This write only ever happens once, we don't include it in the weight in general
					ActiveEra::put(active_era);
				}
			}
			// `on_finalize` weight is tracked in `on_initialize`
		}

		fn integrity_test() {
			sp_io::TestExternalities::new_empty().execute_with(||
				assert!(
					T::SlashDeferDuration::get() < T::BondingDuration::get() || T::BondingDuration::get() == 0,
					"As per documentation, slash defer duration ({}) should be less than bonding duration ({}).",
					T::SlashDeferDuration::get(),
					T::BondingDuration::get(),
				)
			);

			use sp_runtime::UpperOf;
			// see the documentation of `Assignment::try_normalize`. Now we can ensure that this
			// will always return `Ok`.
			// 1. Maximum sum of Vec<ChainAccuracy> must fit into `UpperOf<ChainAccuracy>`.
			assert!(
				<usize as TryInto<UpperOf<ChainAccuracy>>>::try_into(MAX_NOMINATIONS)
				.unwrap()
				.checked_mul(<ChainAccuracy>::one().deconstruct().try_into().unwrap())
				.is_some()
			);

			// 2. Maximum sum of Vec<OffchainAccuracy> must fit into `UpperOf<OffchainAccuracy>`.
			assert!(
				<usize as TryInto<UpperOf<OffchainAccuracy>>>::try_into(MAX_NOMINATIONS)
				.unwrap()
				.checked_mul(<OffchainAccuracy>::one().deconstruct().try_into().unwrap())
				.is_some()
			);
		}

		/// Take the origin account as a stash and lock up `value` of its balance. `controller` will
		/// be the account that controls it.
		///
		/// `value` must be more than the `minimum_balance` specified by `T::Currency`.
		///
		/// The dispatch origin for this call must be _Signed_ by the stash account.
		///
		/// Emits `Bonded`.
		///
		/// # <weight>
		/// - Independent of the arguments. Moderate complexity.
		/// - O(1).
		/// - Three extra DB entries.
		///
		/// NOTE: Two of the storage writes (`Self::bonded`, `Self::payee`) are _never_ cleaned
		/// unless the `origin` falls below _existential deposit_ and gets removed as dust.
		/// ------------------
		/// Weight: O(1)
		/// DB Weight:
		/// - Read: Bonded, Ledger, [Origin Account], Current Era, History Depth, Locks
		/// - Write: Bonded, Payee, [Origin Account], Locks, Ledger
		/// # </weight>
		#[weight = T::WeightInfo::bond()]
		pub fn bond(origin,
			controller: <T::Lookup as StaticLookup>::Source,
			#[compact] value: BalanceOf<T>,
			payee: RewardDestination<T::AccountId>,
		) {
			let stash = ensure_signed(origin)?;

			if <Bonded<T>>::contains_key(&stash) {
				Err(Error::<T>::AlreadyBonded)?
			}

			let controller = T::Lookup::lookup(controller)?;

			if <Ledger<T>>::contains_key(&controller) {
				Err(Error::<T>::AlreadyPaired)?
			}

			// reject a bond which is considered to be _dust_.
			if value < T::Currency::minimum_balance() {
				Err(Error::<T>::InsufficientValue)?
			}

			// You're auto-bonded forever, here. We might improve this by only bonding when
			// you actually validate/nominate and remove once you unbond __everything__.
			<Bonded<T>>::insert(&stash, &controller);
			<Payee<T>>::insert(&stash, payee);

			system::Module::<T>::inc_ref(&stash);

			let current_era = CurrentEra::get().unwrap_or(0);
			let history_depth = Self::history_depth();
			let last_reward_era = current_era.saturating_sub(history_depth);

			let stash_balance = T::Currency::free_balance(&stash);
			let value = value.min(stash_balance);
			Self::deposit_event(RawEvent::Bonded(stash.clone(), value));
			let item = StakingLedger {
				stash,
				total: value,
				active: value,
				unlocking: vec![],
				claimed_rewards: (last_reward_era..current_era).collect(),
			};
			Self::update_ledger(&controller, &item);
		}

		/// Add some extra amount that have appeared in the stash `free_balance` into the balance up
		/// for staking.
		///
		/// Use this if there are additional funds in your stash account that you wish to bond.
		/// Unlike [`bond`] or [`unbond`] this function does not impose any limitation on the amount
		/// that can be added.
		///
		/// The dispatch origin for this call must be _Signed_ by the stash, not the controller and
		/// it can be only called when [`EraElectionStatus`] is `Closed`.
		///
		/// Emits `Bonded`.
		///
		/// # <weight>
		/// - Independent of the arguments. Insignificant complexity.
		/// - O(1).
		/// - One DB entry.
		/// ------------
		/// DB Weight:
		/// - Read: Era Election Status, Bonded, Ledger, [Origin Account], Locks
		/// - Write: [Origin Account], Locks, Ledger
		/// # </weight>
		#[weight = T::WeightInfo::bond_extra()]
		fn bond_extra(origin, #[compact] max_additional: BalanceOf<T>) {
			ensure!(Self::era_election_status().is_closed(), Error::<T>::CallNotAllowed);
			let stash = ensure_signed(origin)?;

			let controller = Self::bonded(&stash).ok_or(Error::<T>::NotStash)?;
			let mut ledger = Self::ledger(&controller).ok_or(Error::<T>::NotController)?;

			let stash_balance = T::Currency::free_balance(&stash);

			if let Some(extra) = stash_balance.checked_sub(&ledger.total) {
				let extra = extra.min(max_additional);
				ledger.total += extra;
				ledger.active += extra;
				// last check: the new active amount of ledger must be more than ED.
				ensure!(ledger.active >= T::Currency::minimum_balance(), Error::<T>::InsufficientValue);

				Self::deposit_event(RawEvent::Bonded(stash, extra));
				Self::update_ledger(&controller, &ledger);
			}
		}

		/// Schedule a portion of the stash to be unlocked ready for transfer out after the bond
		/// period ends. If this leaves an amount actively bonded less than
		/// T::Currency::minimum_balance(), then it is increased to the full amount.
		///
		/// Once the unlock period is done, you can call `withdraw_unbonded` to actually move
		/// the funds out of management ready for transfer.
		///
		/// No more than a limited number of unlocking chunks (see `MAX_UNLOCKING_CHUNKS`)
		/// can co-exists at the same time. In that case, [`Call::withdraw_unbonded`] need
		/// to be called first to remove some of the chunks (if possible).
		///
		/// The dispatch origin for this call must be _Signed_ by the controller, not the stash.
		/// And, it can be only called when [`EraElectionStatus`] is `Closed`.
		///
		/// Emits `Unbonded`.
		///
		/// See also [`Call::withdraw_unbonded`].
		///
		/// # <weight>
		/// - Independent of the arguments. Limited but potentially exploitable complexity.
		/// - Contains a limited number of reads.
		/// - Each call (requires the remainder of the bonded balance to be above `minimum_balance`)
		///   will cause a new entry to be inserted into a vector (`Ledger.unlocking`) kept in storage.
		///   The only way to clean the aforementioned storage item is also user-controlled via
		///   `withdraw_unbonded`.
		/// - One DB entry.
		/// ----------
		/// Weight: O(1)
		/// DB Weight:
		/// - Read: EraElectionStatus, Ledger, CurrentEra, Locks, BalanceOf Stash,
		/// - Write: Locks, Ledger, BalanceOf Stash,
		/// </weight>
		#[weight = T::WeightInfo::unbond()]
		fn unbond(origin, #[compact] value: BalanceOf<T>) {
			ensure!(Self::era_election_status().is_closed(), Error::<T>::CallNotAllowed);
			let controller = ensure_signed(origin)?;
			let mut ledger = Self::ledger(&controller).ok_or(Error::<T>::NotController)?;
			ensure!(
				ledger.unlocking.len() < MAX_UNLOCKING_CHUNKS,
				Error::<T>::NoMoreChunks,
			);

			let mut value = value.min(ledger.active);

			if !value.is_zero() {
				ledger.active -= value;

				// Avoid there being a dust balance left in the staking system.
				if ledger.active < T::Currency::minimum_balance() {
					value += ledger.active;
					ledger.active = Zero::zero();
				}

				// Note: in case there is no current era it is fine to bond one era more.
				let era = Self::current_era().unwrap_or(0) + T::BondingDuration::get();
				ledger.unlocking.push(UnlockChunk { value, era });
				Self::update_ledger(&controller, &ledger);
				Self::deposit_event(RawEvent::Unbonded(ledger.stash, value));
			}
		}

		/// Remove any unlocked chunks from the `unlocking` queue from our management.
		///
		/// This essentially frees up that balance to be used by the stash account to do
		/// whatever it wants.
		///
		/// The dispatch origin for this call must be _Signed_ by the controller, not the stash.
		/// And, it can be only called when [`EraElectionStatus`] is `Closed`.
		///
		/// Emits `Withdrawn`.
		///
		/// See also [`Call::unbond`].
		///
		/// # <weight>
		/// - Could be dependent on the `origin` argument and how much `unlocking` chunks exist.
		///  It implies `consolidate_unlocked` which loops over `Ledger.unlocking`, which is
		///  indirectly user-controlled. See [`unbond`] for more detail.
		/// - Contains a limited number of reads, yet the size of which could be large based on `ledger`.
		/// - Writes are limited to the `origin` account key.
		/// ---------------
		/// Complexity O(S) where S is the number of slashing spans to remove
		/// Update:
		/// - Reads: EraElectionStatus, Ledger, Current Era, Locks, [Origin Account]
		/// - Writes: [Origin Account], Locks, Ledger
		/// Kill:
		/// - Reads: EraElectionStatus, Ledger, Current Era, Bonded, Slashing Spans, [Origin
		///   Account], Locks, BalanceOf stash
		/// - Writes: Bonded, Slashing Spans (if S > 0), Ledger, Payee, Validators, Nominators,
		///   [Origin Account], Locks, BalanceOf stash.
		/// - Writes Each: SpanSlash * S
		/// NOTE: Weight annotation is the kill scenario, we refund otherwise.
		/// # </weight>
		#[weight = T::WeightInfo::withdraw_unbonded_kill(*num_slashing_spans)]
		fn withdraw_unbonded(origin, num_slashing_spans: u32) -> DispatchResultWithPostInfo {
			ensure!(Self::era_election_status().is_closed(), Error::<T>::CallNotAllowed);
			let controller = ensure_signed(origin)?;
			let mut ledger = Self::ledger(&controller).ok_or(Error::<T>::NotController)?;
			let (stash, old_total) = (ledger.stash.clone(), ledger.total);
			if let Some(current_era) = Self::current_era() {
				ledger = ledger.consolidate_unlocked(current_era)
			}

			let post_info_weight = if ledger.unlocking.is_empty() &&ledger.active <= T::Currency::minimum_balance() {
				// This account must have called `unbond()` with some value that caused the active
				// portion to fall below existential deposit + will have no more unlocking chunks
				// left. We can now safely remove all staking-related information.
				Self::kill_stash(&stash, num_slashing_spans)?;
				// remove the lock.
				T::Currency::remove_lock(STAKING_ID, &stash);
				// This is worst case scenario, so we use the full weight and return None
				None
			} else {
				// This was the consequence of a partial unbond. just update the ledger and move on.
				Self::update_ledger(&controller, &ledger);

				// This is only an update, so we use less overall weight.
				Some(T::WeightInfo::withdraw_unbonded_update(num_slashing_spans))
			};

			// `old_total` should never be less than the new total because
			// `consolidate_unlocked` strictly subtracts balance.
			if ledger.total < old_total {
				// Already checked that this won't overflow by entry condition.
				let value = old_total - ledger.total;
				Self::deposit_event(RawEvent::Withdrawn(stash, value));
			}

			Ok(post_info_weight.into())
		}

		/// Declare the desire to validate for the origin controller.
		///
		/// Effects will be felt at the beginning of the next era.
		///
		/// The dispatch origin for this call must be _Signed_ by the controller, not the stash.
		/// And, it can be only called when [`EraElectionStatus`] is `Closed`.
		///
		/// # <weight>
		/// - Independent of the arguments. Insignificant complexity.
		/// - Contains a limited number of reads.
		/// - Writes are limited to the `origin` account key.
		/// -----------
		/// Weight: O(1)
		/// DB Weight:
		/// - Read: Era Election Status, Ledger
		/// - Write: Nominators, Validators
		/// # </weight>
		#[weight = T::WeightInfo::validate()]
		pub fn validate(origin, prefs: ValidatorPrefs) {
			ensure!(Self::era_election_status().is_closed(), Error::<T>::CallNotAllowed);
			let controller = ensure_signed(origin)?;
			ensure!(<pallet_phala::Module<T>>::is_controller(controller.clone()), "Not a miner");
			let ledger = Self::ledger(&controller).ok_or(Error::<T>::NotController)?;
			let stash = &ledger.stash;
			<Nominators<T>>::remove(stash);
			<Validators<T>>::insert(stash, prefs);
		}

		/// Declare the desire to nominate `targets` for the origin controller.
		///
		/// Effects will be felt at the beginning of the next era. This can only be called when
		/// [`EraElectionStatus`] is `Closed`.
		///
		/// The dispatch origin for this call must be _Signed_ by the controller, not the stash.
		/// And, it can be only called when [`EraElectionStatus`] is `Closed`.
		///
		/// # <weight>
		/// - The transaction's complexity is proportional to the size of `targets` (N)
		/// which is capped at CompactAssignments::LIMIT (MAX_NOMINATIONS).
		/// - Both the reads and writes follow a similar pattern.
		/// ---------
		/// Weight: O(N)
		/// where N is the number of targets
		/// DB Weight:
		/// - Reads: Era Election Status, Ledger, Current Era
		/// - Writes: Validators, Nominators
		/// # </weight>
		#[weight = T::WeightInfo::nominate(targets.len() as u32)]
		pub fn nominate(origin, targets: Vec<<T::Lookup as StaticLookup>::Source>) {
			ensure!(Self::era_election_status().is_closed(), Error::<T>::CallNotAllowed);
			let controller = ensure_signed(origin)?;
			let ledger = Self::ledger(&controller).ok_or(Error::<T>::NotController)?;
			let stash = &ledger.stash;
			ensure!(!targets.is_empty(), Error::<T>::EmptyTargets);
			let targets = targets.into_iter()
				.take(MAX_NOMINATIONS)
				.map(|t| T::Lookup::lookup(t))
				.collect::<result::Result<Vec<T::AccountId>, _>>()?;

			let nominations = Nominations {
				targets,
				// initial nominations are considered submitted at era 0. See `Nominations` doc
				submitted_in: Self::current_era().unwrap_or(0),
				suppressed: false,
			};

			<Validators<T>>::remove(stash);
			<Nominators<T>>::insert(stash, &nominations);
		}

		/// Declare no desire to either validate or nominate.
		///
		/// Effects will be felt at the beginning of the next era.
		///
		/// The dispatch origin for this call must be _Signed_ by the controller, not the stash.
		/// And, it can be only called when [`EraElectionStatus`] is `Closed`.
		///
		/// # <weight>
		/// - Independent of the arguments. Insignificant complexity.
		/// - Contains one read.
		/// - Writes are limited to the `origin` account key.
		/// --------
		/// Weight: O(1)
		/// DB Weight:
		/// - Read: EraElectionStatus, Ledger
		/// - Write: Validators, Nominators
		/// # </weight>
		#[weight = T::WeightInfo::chill()]
		fn chill(origin) {
			ensure!(Self::era_election_status().is_closed(), Error::<T>::CallNotAllowed);
			let controller = ensure_signed(origin)?;
			let ledger = Self::ledger(&controller).ok_or(Error::<T>::NotController)?;
			Self::chill_stash(&ledger.stash);
		}

		/// (Re-)set the payment target for a controller.
		///
		/// Effects will be felt at the beginning of the next era.
		///
		/// The dispatch origin for this call must be _Signed_ by the controller, not the stash.
		///
		/// # <weight>
		/// - Independent of the arguments. Insignificant complexity.
		/// - Contains a limited number of reads.
		/// - Writes are limited to the `origin` account key.
		/// ---------
		/// - Weight: O(1)
		/// - DB Weight:
		///     - Read: Ledger
		///     - Write: Payee
		/// # </weight>
		#[weight = T::WeightInfo::set_payee()]
		fn set_payee(origin, payee: RewardDestination<T::AccountId>) {
			let controller = ensure_signed(origin)?;
			let ledger = Self::ledger(&controller).ok_or(Error::<T>::NotController)?;
			let stash = &ledger.stash;
			<Payee<T>>::insert(stash, payee);
		}

		/// (Re-)set the controller of a stash.
		///
		/// Effects will be felt at the beginning of the next era.
		///
		/// The dispatch origin for this call must be _Signed_ by the stash, not the controller.
		///
		/// # <weight>
		/// - Independent of the arguments. Insignificant complexity.
		/// - Contains a limited number of reads.
		/// - Writes are limited to the `origin` account key.
		/// ----------
		/// Weight: O(1)
		/// DB Weight:
		/// - Read: Bonded, Ledger New Controller, Ledger Old Controller
		/// - Write: Bonded, Ledger New Controller, Ledger Old Controller
		/// # </weight>
		#[weight = T::WeightInfo::set_controller()]
		fn set_controller(origin, controller: <T::Lookup as StaticLookup>::Source) {
			let stash = ensure_signed(origin)?;
			let old_controller = Self::bonded(&stash).ok_or(Error::<T>::NotStash)?;
			let controller = T::Lookup::lookup(controller)?;
			if <Ledger<T>>::contains_key(&controller) {
				Err(Error::<T>::AlreadyPaired)?
			}
			if controller != old_controller {
				<Bonded<T>>::insert(&stash, &controller);
				if let Some(l) = <Ledger<T>>::take(&old_controller) {
					<Ledger<T>>::insert(&controller, l);
				}
			}
		}

		/// Sets the ideal number of validators.
		///
		/// The dispatch origin must be Root.
		///
		/// # <weight>
		/// Weight: O(1)
		/// Write: Validator Count
		/// # </weight>
		#[weight = T::WeightInfo::set_validator_count()]
		fn set_validator_count(origin, #[compact] new: u32) {
			ensure_root(origin)?;
			ValidatorCount::put(new);
		}

		/// Increments the ideal number of validators.
		///
		/// The dispatch origin must be Root.
		///
		/// # <weight>
		/// Same as [`set_validator_count`].
		/// # </weight>
		#[weight = T::WeightInfo::set_validator_count()]
		fn increase_validator_count(origin, #[compact] additional: u32) {
			ensure_root(origin)?;
			ValidatorCount::mutate(|n| *n += additional);
		}

		/// Scale up the ideal number of validators by a factor.
		///
		/// The dispatch origin must be Root.
		///
		/// # <weight>
		/// Same as [`set_validator_count`].
		/// # </weight>
		#[weight = T::WeightInfo::set_validator_count()]
		fn scale_validator_count(origin, factor: Percent) {
			ensure_root(origin)?;
			ValidatorCount::mutate(|n| *n += factor * *n);
		}

		/// Force there to be no new eras indefinitely.
		///
		/// The dispatch origin must be Root.
		///
		/// # <weight>
		/// - No arguments.
		/// - Weight: O(1)
		/// - Write: ForceEra
		/// # </weight>
		#[weight = T::WeightInfo::force_no_eras()]
		fn force_no_eras(origin) {
			ensure_root(origin)?;
			ForceEra::put(Forcing::ForceNone);
		}

		/// Force there to be a new era at the end of the next session. After this, it will be
		/// reset to normal (non-forced) behaviour.
		///
		/// The dispatch origin must be Root.
		///
		/// # <weight>
		/// - No arguments.
		/// - Weight: O(1)
		/// - Write ForceEra
		/// # </weight>
		#[weight = T::WeightInfo::force_new_era()]
		fn force_new_era(origin) {
			ensure_root(origin)?;
			ForceEra::put(Forcing::ForceNew);
		}

		/// Set the validators who cannot be slashed (if any).
		///
		/// The dispatch origin must be Root.
		///
		/// # <weight>
		/// - O(V)
		/// - Write: Invulnerables
		/// # </weight>
		#[weight = T::WeightInfo::set_invulnerables(invulnerables.len() as u32)]
		fn set_invulnerables(origin, invulnerables: Vec<T::AccountId>) {
			ensure_root(origin)?;
			<Invulnerables<T>>::put(invulnerables);
		}

		/// Force a current staker to become completely unstaked, immediately.
		///
		/// The dispatch origin must be Root.
		///
		/// # <weight>
		/// O(S) where S is the number of slashing spans to be removed
		/// Reads: Bonded, Slashing Spans, Account, Locks
		/// Writes: Bonded, Slashing Spans (if S > 0), Ledger, Payee, Validators, Nominators, Account, Locks
		/// Writes Each: SpanSlash * S
		/// # </weight>
		#[weight = T::WeightInfo::force_unstake(*num_slashing_spans)]
		fn force_unstake(origin, stash: T::AccountId, num_slashing_spans: u32) {
			ensure_root(origin)?;

			// remove all staking-related information.
			Self::kill_stash(&stash, num_slashing_spans)?;

			// remove the lock.
			T::Currency::remove_lock(STAKING_ID, &stash);
		}

		/// Force there to be a new era at the end of sessions indefinitely.
		///
		/// The dispatch origin must be Root.
		///
		/// # <weight>
		/// - Weight: O(1)
		/// - Write: ForceEra
		/// # </weight>
		#[weight = T::WeightInfo::force_new_era_always()]
		fn force_new_era_always(origin) {
			ensure_root(origin)?;
			ForceEra::put(Forcing::ForceAlways);
		}

		/// Cancel enactment of a deferred slash.
		///
		/// Can be called by the `T::SlashCancelOrigin`.
		///
		/// Parameters: era and indices of the slashes for that era to kill.
		///
		/// # <weight>
		/// Complexity: O(U + S)
		/// with U unapplied slashes weighted with U=1000
		/// and S is the number of slash indices to be canceled.
		/// - Read: Unapplied Slashes
		/// - Write: Unapplied Slashes
		/// # </weight>
		#[weight = T::WeightInfo::cancel_deferred_slash(slash_indices.len() as u32)]
		fn cancel_deferred_slash(origin, era: EraIndex, slash_indices: Vec<u32>) {
			T::SlashCancelOrigin::ensure_origin(origin)?;

			ensure!(!slash_indices.is_empty(), Error::<T>::EmptyTargets);
			ensure!(is_sorted_and_unique(&slash_indices), Error::<T>::NotSortedAndUnique);

			let mut unapplied = <Self as Store>::UnappliedSlashes::get(&era);
			let last_item = slash_indices[slash_indices.len() - 1];
			ensure!((last_item as usize) < unapplied.len(), Error::<T>::InvalidSlashIndex);

			for (removed, index) in slash_indices.into_iter().enumerate() {
				let index = (index as usize) - removed;
				unapplied.remove(index);
			}

			<Self as Store>::UnappliedSlashes::insert(&era, &unapplied);
		}

		/// Pay out all the stakers behind a single validator for a single era.
		///
		/// - `validator_stash` is the stash account of the validator. Their nominators, up to
		///   `T::MaxNominatorRewardedPerValidator`, will also receive their rewards.
		/// - `era` may be any era between `[current_era - history_depth; current_era]`.
		///
		/// The origin of this call must be _Signed_. Any account can call this function, even if
		/// it is not one of the stakers.
		///
		/// This can only be called when [`EraElectionStatus`] is `Closed`.
		///
		/// # <weight>
		/// - Time complexity: at most O(MaxNominatorRewardedPerValidator).
		/// - Contains a limited number of reads and writes.
		/// -----------
		/// N is the Number of payouts for the validator (including the validator)
		/// Weight:
		/// - Reward Destination Staked: O(N)
		/// - Reward Destination Controller (Creating): O(N)
		/// DB Weight:
		/// - Read: EraElectionStatus, CurrentEra, HistoryDepth, ErasValidatorReward,
		///         ErasStakersClipped, ErasRewardPoints, ErasValidatorPrefs (8 items)
		/// - Read Each: Bonded, Ledger, Payee, Locks, System Account (5 items)
		/// - Write Each: System Account, Locks, Ledger (3 items)
		///
		///   NOTE: weights are assuming that payouts are made to alive stash account (Staked).
		///   Paying even a dead controller is cheaper weight-wise. We don't do any refunds here.
		/// # </weight>
		#[weight = T::WeightInfo::payout_stakers_alive_staked(T::MaxNominatorRewardedPerValidator::get())]
		fn payout_stakers(origin, validator_stash: T::AccountId, era: EraIndex) -> DispatchResult {
			ensure!(Self::era_election_status().is_closed(), Error::<T>::CallNotAllowed);
			ensure_signed(origin)?;
			Self::do_payout_stakers(validator_stash, era)
		}

		/// Rebond a portion of the stash scheduled to be unlocked.
		///
		/// The dispatch origin must be signed by the controller, and it can be only called when
		/// [`EraElectionStatus`] is `Closed`.
		///
		/// # <weight>
		/// - Time complexity: O(L), where L is unlocking chunks
		/// - Bounded by `MAX_UNLOCKING_CHUNKS`.
		/// - Storage changes: Can't increase storage, only decrease it.
		/// ---------------
		/// - DB Weight:
		///     - Reads: EraElectionStatus, Ledger, Locks, [Origin Account]
		///     - Writes: [Origin Account], Locks, Ledger
		/// # </weight>
		#[weight = T::WeightInfo::rebond(MAX_UNLOCKING_CHUNKS as u32)]
		fn rebond(origin, #[compact] value: BalanceOf<T>) -> DispatchResultWithPostInfo {
			ensure!(Self::era_election_status().is_closed(), Error::<T>::CallNotAllowed);
			let controller = ensure_signed(origin)?;
			let ledger = Self::ledger(&controller).ok_or(Error::<T>::NotController)?;
			ensure!(!ledger.unlocking.is_empty(), Error::<T>::NoUnlockChunk);

			let ledger = ledger.rebond(value);
			// last check: the new active amount of ledger must be more than ED.
			ensure!(ledger.active >= T::Currency::minimum_balance(), Error::<T>::InsufficientValue);

			Self::update_ledger(&controller, &ledger);
			Ok(Some(
				35 * WEIGHT_PER_MICROS
				+ 50 * WEIGHT_PER_NANOS * (ledger.unlocking.len() as Weight)
				+ T::DbWeight::get().reads_writes(3, 2)
			).into())
		}

		/// Set `HistoryDepth` value. This function will delete any history information
		/// when `HistoryDepth` is reduced.
		///
		/// Parameters:
		/// - `new_history_depth`: The new history depth you would like to set.
		/// - `era_items_deleted`: The number of items that will be deleted by this dispatch.
		///    This should report all the storage items that will be deleted by clearing old
		///    era history. Needed to report an accurate weight for the dispatch. Trusted by
		///    `Root` to report an accurate number.
		///
		/// Origin must be root.
		///
		/// # <weight>
		/// - E: Number of history depths removed, i.e. 10 -> 7 = 3
		/// - Weight: O(E)
		/// - DB Weight:
		///     - Reads: Current Era, History Depth
		///     - Writes: History Depth
		///     - Clear Prefix Each: Era Stakers, EraStakersClipped, ErasValidatorPrefs
		///     - Writes Each: ErasValidatorReward, ErasRewardPoints, ErasTotalStake, ErasStartSessionIndex
		/// # </weight>
		#[weight = T::WeightInfo::set_history_depth(*_era_items_deleted)]
		fn set_history_depth(origin,
			#[compact] new_history_depth: EraIndex,
			#[compact] _era_items_deleted: u32,
		) {
			ensure_root(origin)?;
			if let Some(current_era) = Self::current_era() {
				HistoryDepth::mutate(|history_depth| {
					let last_kept = current_era.checked_sub(*history_depth).unwrap_or(0);
					let new_last_kept = current_era.checked_sub(new_history_depth).unwrap_or(0);
					for era_index in last_kept..new_last_kept {
						Self::clear_era_information(era_index);
					}
					*history_depth = new_history_depth
				})
			}
		}

		/// Remove all data structure concerning a staker/stash once its balance is zero.
		/// This is essentially equivalent to `withdraw_unbonded` except it can be called by anyone
		/// and the target `stash` must have no funds left.
		///
		/// This can be called from any origin.
		///
		/// - `stash`: The stash account to reap. Its balance must be zero.
		///
		/// # <weight>
		/// Complexity: O(S) where S is the number of slashing spans on the account.
		/// DB Weight:
		/// - Reads: Stash Account, Bonded, Slashing Spans, Locks
		/// - Writes: Bonded, Slashing Spans (if S > 0), Ledger, Payee, Validators, Nominators, Stash Account, Locks
		/// - Writes Each: SpanSlash * S
		/// # </weight>
		#[weight = T::WeightInfo::reap_stash(*num_slashing_spans)]
		fn reap_stash(_origin, stash: T::AccountId, num_slashing_spans: u32) {
			ensure!(T::Currency::total_balance(&stash).is_zero(), Error::<T>::FundedTarget);
			Self::kill_stash(&stash, num_slashing_spans)?;
			T::Currency::remove_lock(STAKING_ID, &stash);
		}

		/// Submit an election result to the chain. If the solution:
		///
		/// 1. is valid.
		/// 2. has a better score than a potentially existing solution on chain.
		///
		/// then, it will be _put_ on chain.
		///
		/// A solution consists of two pieces of data:
		///
		/// 1. `winners`: a flat vector of all the winners of the round.
		/// 2. `assignments`: the compact version of an assignment vector that encodes the edge
		///    weights.
		///
		/// Both of which may be computed using _phragmen_, or any other algorithm.
		///
		/// Additionally, the submitter must provide:
		///
		/// - The `score` that they claim their solution has.
		///
		/// Both validators and nominators will be represented by indices in the solution. The
		/// indices should respect the corresponding types ([`ValidatorIndex`] and
		/// [`NominatorIndex`]). Moreover, they should be valid when used to index into
		/// [`SnapshotValidators`] and [`SnapshotNominators`]. Any invalid index will cause the
		/// solution to be rejected. These two storage items are set during the election window and
		/// may be used to determine the indices.
		///
		/// A solution is valid if:
		///
		/// 0. It is submitted when [`EraElectionStatus`] is `Open`.
		/// 1. Its claimed score is equal to the score computed on-chain.
		/// 2. Presents the correct number of winners.
		/// 3. All indexes must be value according to the snapshot vectors. All edge values must
		///    also be correct and should not overflow the granularity of the ratio type (i.e. 256
		///    or billion).
		/// 4. For each edge, all targets are actually nominated by the voter.
		/// 5. Has correct self-votes.
		///
		/// A solutions score is consisted of 3 parameters:
		///
		/// 1. `min { support.total }` for each support of a winner. This value should be maximized.
		/// 2. `sum { support.total }` for each support of a winner. This value should be minimized.
		/// 3. `sum { support.total^2 }` for each support of a winner. This value should be
		///    minimized (to ensure less variance)
		///
		/// # <weight>
		/// The transaction is assumed to be the longest path, a better solution.
		///   - Initial solution is almost the same.
		///   - Worse solution is retraced in pre-dispatch-checks which sets its own weight.
		/// # </weight>
		#[weight = T::WeightInfo::submit_solution_better(
			size.validators.into(),
			size.nominators.into(),
			compact.len() as u32,
			winners.len() as u32,
		)]
		pub fn submit_election_solution(
			origin,
			winners: Vec<ValidatorIndex>,
			compact: CompactAssignments,
			score: ElectionScore,
			era: EraIndex,
			size: ElectionSize,
		) -> DispatchResultWithPostInfo {
			let _who = ensure_signed(origin)?;
			Self::check_and_replace_solution(
				winners,
				compact,
				ElectionCompute::Signed,
				score,
				era,
				size,
			)
		}

		/// Unsigned version of `submit_election_solution`.
		///
		/// Note that this must pass the [`ValidateUnsigned`] check which only allows transactions
		/// from the local node to be included. In other words, only the block author can include a
		/// transaction in the block.
		///
		/// # <weight>
		/// See [`submit_election_solution`].
		/// # </weight>
		#[weight = T::WeightInfo::submit_solution_better(
			size.validators.into(),
			size.nominators.into(),
			compact.len() as u32,
			winners.len() as u32,
		)]
		pub fn submit_election_solution_unsigned(
			origin,
			winners: Vec<ValidatorIndex>,
			compact: CompactAssignments,
			score: ElectionScore,
			era: EraIndex,
			size: ElectionSize,
		) -> DispatchResultWithPostInfo {
			ensure_none(origin)?;
			let adjustments = Self::check_and_replace_solution(
				winners,
				compact,
				ElectionCompute::Unsigned,
				score,
				era,
				size,
			).expect(
				"An unsigned solution can only be submitted by validators; A validator should \
				always produce correct solutions, else this block should not be imported, thus \
				effectively depriving the validators from their authoring reward. Hence, this panic
				is expected."
			);

			Ok(adjustments)
		}
	}
}

impl<T: Config> Module<T> {
	/// The total balance that can be slashed from a stash account as of right now.
	pub fn slashable_balance_of(stash: &T::AccountId) -> BalanceOf<T> {
		// Weight note: consider making the stake accessible through stash.
		Self::bonded(stash).and_then(Self::ledger).map(|l| l.active).unwrap_or_default()
	}

	/// Internal impl of [`slashable_balance_of`] that returns [`VoteWeight`].
	pub fn slashable_balance_of_vote_weight(stash: &T::AccountId, issuance: BalanceOf<T>) -> VoteWeight {
		T::CurrencyToVote::to_vote(Self::slashable_balance_of(stash), issuance)
	}

	/// Returns a closure around `slashable_balance_of_vote_weight` that can be passed around.
	///
	/// This prevents call sites from repeatedly requesting `total_issuance` from backend. But it is
	/// important to be only used while the total issuance is not changing.
	pub fn slashable_balance_of_fn() -> Box<dyn Fn(&T::AccountId) -> VoteWeight> {
		// NOTE: changing this to unboxed `impl Fn(..)` return type and the module will still
		// compile, while some types in mock fail to resolve.
		let issuance = T::Currency::total_issuance();
		Box::new(move |who: &T::AccountId| -> VoteWeight {
			Self::slashable_balance_of_vote_weight(who, issuance)
		})
	}

	/// Dump the list of validators and nominators into vectors and keep them on-chain.
	///
	/// This data is used to efficiently evaluate election results. returns `true` if the operation
	/// is successful.
	pub fn create_stakers_snapshot() -> (bool, Weight) {
		let mut consumed_weight = 0;
		let mut add_db_reads_writes = |reads, writes| {
			consumed_weight += T::DbWeight::get().reads_writes(reads, writes);
		};
		let validators = <Validators<T>>::iter().map(|(v, _)| v).collect::<Vec<_>>();
		let mut nominators = <Nominators<T>>::iter().map(|(n, _)| n).collect::<Vec<_>>();

		let num_validators = validators.len();
		let num_nominators = nominators.len();
		add_db_reads_writes((num_validators + num_nominators) as Weight, 0);

		if
			num_validators > MAX_VALIDATORS ||
			num_nominators.saturating_add(num_validators) > MAX_NOMINATORS
		{
			log!(
				warn,
				"💸 Snapshot size too big [{} <> {}][{} <> {}].",
				num_validators,
				MAX_VALIDATORS,
				num_nominators,
				MAX_NOMINATORS,
			);
			(false, consumed_weight)
		} else {
			// all validators nominate themselves;
			nominators.extend(validators.clone());

			<SnapshotValidators<T>>::put(validators);
			<SnapshotNominators<T>>::put(nominators);
			add_db_reads_writes(0, 2);
			(true, consumed_weight)
		}
	}

	/// Clears both snapshots of stakers.
	fn kill_stakers_snapshot() {
		<SnapshotValidators<T>>::kill();
		<SnapshotNominators<T>>::kill();
	}

	fn do_payout_stakers(
		validator_stash: T::AccountId,
		era: EraIndex,
	) -> DispatchResult {
		// Validate input data
		let current_era = CurrentEra::get().ok_or(Error::<T>::InvalidEraToReward)?;
		ensure!(era <= current_era, Error::<T>::InvalidEraToReward);
		let history_depth = Self::history_depth();
		ensure!(era >= current_era.saturating_sub(history_depth), Error::<T>::InvalidEraToReward);

		// Note: if era has no reward to be claimed, era may be future. better not to update
		// `ledger.claimed_rewards` in this case.
		let era_payout = <ErasValidatorReward<T>>::get(&era)
			.ok_or_else(|| Error::<T>::InvalidEraToReward)?;

		let controller = Self::bonded(&validator_stash).ok_or(Error::<T>::NotStash)?;
		let mut ledger = <Ledger<T>>::get(&controller).ok_or_else(|| Error::<T>::NotController)?;

		ledger.claimed_rewards.retain(|&x| x >= current_era.saturating_sub(history_depth));
		match ledger.claimed_rewards.binary_search(&era) {
			Ok(_) => Err(Error::<T>::AlreadyClaimed)?,
			Err(pos) => ledger.claimed_rewards.insert(pos, era),
		}

		let exposure = <ErasStakersClipped<T>>::get(&era, &ledger.stash);

		/* Input data seems good, no errors allowed after this point */

		<Ledger<T>>::insert(&controller, &ledger);

		// Get Era reward points. It has TOTAL and INDIVIDUAL
		// Find the fraction of the era reward that belongs to the validator
		// Take that fraction of the eras rewards to split to nominator and validator
		//
		// Then look at the validator, figure out the proportion of their reward
		// which goes to them and each of their nominators.

		let era_reward_points = <ErasRewardPoints<T>>::get(&era);
		let total_reward_points = era_reward_points.total;
		let validator_reward_points = era_reward_points.individual.get(&ledger.stash)
			.map(|points| *points)
			.unwrap_or_else(|| Zero::zero());

		// Nothing to do if they have no reward points.
		if validator_reward_points.is_zero() { return Ok(())}

		// This is the fraction of the total reward that the validator and the
		// nominators will get.
		let validator_total_reward_part = Perbill::from_rational_approximation(
			validator_reward_points,
			total_reward_points,
		);

		// This is how much validator + nominators are entitled to.
		let validator_total_payout = validator_total_reward_part * era_payout;

		let validator_prefs = Self::eras_validator_prefs(&era, &validator_stash);
		// Validator first gets a cut off the top.
		let validator_commission = validator_prefs.commission;
		let validator_commission_payout = validator_commission * validator_total_payout;

		let validator_leftover_payout = validator_total_payout - validator_commission_payout;
		// Now let's calculate how this is split to the validator.
		let validator_exposure_part = Perbill::from_rational_approximation(
			exposure.own,
			exposure.total,
		);
		let validator_staking_payout = validator_exposure_part * validator_leftover_payout;

		// We can now make total validator payout:
		if let Some(imbalance) = Self::make_payout(
			&ledger.stash,
			validator_staking_payout + validator_commission_payout
		) {
			Self::deposit_event(RawEvent::Reward(ledger.stash, imbalance.peek()));
		}

		// Lets now calculate how this is split to the nominators.
		// Reward only the clipped exposures. Note this is not necessarily sorted.
		for nominator in exposure.others.iter() {
			let nominator_exposure_part = Perbill::from_rational_approximation(
				nominator.value,
				exposure.total,
			);

			let nominator_reward: BalanceOf<T> = nominator_exposure_part * validator_leftover_payout;
			// We can now make nominator payout:
			if let Some(imbalance) = Self::make_payout(&nominator.who, nominator_reward) {
				Self::deposit_event(RawEvent::Reward(nominator.who.clone(), imbalance.peek()));
			}
		}

		Ok(())
	}

	/// Update the ledger for a controller.
	///
	/// This will also update the stash lock.
	fn update_ledger(
		controller: &T::AccountId,
		ledger: &StakingLedger<T::AccountId, BalanceOf<T>>
	) {
		T::Currency::set_lock(
			STAKING_ID,
			&ledger.stash,
			ledger.total,
			WithdrawReasons::all(),
		);
		<Ledger<T>>::insert(controller, ledger);
	}

	/// Chill a stash account.
	fn chill_stash(stash: &T::AccountId) {
		<Validators<T>>::remove(stash);
		<Nominators<T>>::remove(stash);
	}

	/// Actually make a payment to a staker. This uses the currency's reward function
	/// to pay the right payee for the given staker account.
	fn make_payout(stash: &T::AccountId, amount: BalanceOf<T>) -> Option<PositiveImbalanceOf<T>> {
		let dest = Self::payee(stash);
		match dest {
			RewardDestination::Controller => Self::bonded(stash)
				.and_then(|controller|
					Some(T::Currency::deposit_creating(&controller, amount))
				),
			RewardDestination::Stash =>
				T::Currency::deposit_into_existing(stash, amount).ok(),
			RewardDestination::Staked => Self::bonded(stash)
				.and_then(|c| Self::ledger(&c).map(|l| (c, l)))
				.and_then(|(controller, mut l)| {
					l.active += amount;
					l.total += amount;
					let r = T::Currency::deposit_into_existing(stash, amount).ok();
					Self::update_ledger(&controller, &l);
					r
				}),
			RewardDestination::Account(dest_account) => {
				Some(T::Currency::deposit_creating(&dest_account, amount))
			}
		}
	}

	/// Plan a new session potentially trigger a new era.
	fn new_session(session_index: SessionIndex) -> Option<Vec<T::AccountId>> {
		if let Some(current_era) = Self::current_era() {
			// Initial era has been set.

			let current_era_start_session_index = Self::eras_start_session_index(current_era)
				.unwrap_or_else(|| {
					frame_support::print("Error: start_session_index must be set for current_era");
					0
				});

			let era_length = session_index.checked_sub(current_era_start_session_index)
				.unwrap_or(0); // Must never happen.

			match ForceEra::get() {
				Forcing::ForceNew => ForceEra::kill(),
				Forcing::ForceAlways => (),
				Forcing::NotForcing if era_length >= T::SessionsPerEra::get() => (),
				_ => {
					// Either `ForceNone`, or `NotForcing && era_length < T::SessionsPerEra::get()`.
					if era_length + 1 == T::SessionsPerEra::get() {
						IsCurrentSessionFinal::put(true);
					} else if era_length >= T::SessionsPerEra::get() {
						// Should only happen when we are ready to trigger an era but we have ForceNone,
						// otherwise previous arm would short circuit.
						Self::close_election_window();
					}
					return None
				},
			}

			// new era.
			Self::new_era(session_index)
		} else {
			// Set initial era
			Self::new_era(session_index)
		}
	}

	/// Basic and cheap checks that we perform in validate unsigned, and in the execution.
	///
	/// State reads: ElectionState, CurrentEr, QueuedScore.
	///
	/// This function does weight refund in case of errors, which is based upon the fact that it is
	/// called at the very beginning of the call site's function.
	pub fn pre_dispatch_checks(score: ElectionScore, era: EraIndex) -> DispatchResultWithPostInfo {
		// discard solutions that are not in-time
		// check window open
		ensure!(
			Self::era_election_status().is_open(),
			Error::<T>::OffchainElectionEarlySubmission.with_weight(T::DbWeight::get().reads(1)),
		);

		// check current era.
		if let Some(current_era) = Self::current_era() {
			ensure!(
				current_era == era,
				Error::<T>::OffchainElectionEarlySubmission.with_weight(T::DbWeight::get().reads(2)),
			)
		}

		// assume the given score is valid. Is it better than what we have on-chain, if we have any?
		if let Some(queued_score) = Self::queued_score() {
			ensure!(
				is_score_better(score, queued_score, T::MinSolutionScoreBump::get()),
				Error::<T>::OffchainElectionWeakSubmission.with_weight(T::DbWeight::get().reads(3)),
			)
		}

		Ok(None.into())
	}

	/// Checks a given solution and if correct and improved, writes it on chain as the queued result
	/// of the next round. This may be called by both a signed and an unsigned transaction.
	pub fn check_and_replace_solution(
		winners: Vec<ValidatorIndex>,
		compact_assignments: CompactAssignments,
		compute: ElectionCompute,
		claimed_score: ElectionScore,
		era: EraIndex,
		election_size: ElectionSize,
	) -> DispatchResultWithPostInfo {
		// Do the basic checks. era, claimed score and window open.
		let _ = Self::pre_dispatch_checks(claimed_score, era)?;

		// before we read any further state, we check that the unique targets in compact is same as
		// compact. is a all in-memory check and easy to do. Moreover, it ensures that the solution
		// is not full of bogus edges that can cause lots of reads to SlashingSpans. Thus, we can
		// assume that the storage access of this function is always O(|winners|), not
		// O(|compact.edge_count()|).
		ensure!(
			compact_assignments.unique_targets().len() == winners.len(),
			Error::<T>::OffchainElectionBogusWinnerCount,
		);

		// Check that the number of presented winners is sane. Most often we have more candidates
		// than we need. Then it should be `Self::validator_count()`. Else it should be all the
		// candidates.
		let snapshot_validators_length = <SnapshotValidators<T>>::decode_len()
			.map(|l| l as u32)
			.ok_or_else(|| Error::<T>::SnapshotUnavailable)?;

		// size of the solution must be correct.
		ensure!(
			snapshot_validators_length == u32::from(election_size.validators),
			Error::<T>::OffchainElectionBogusElectionSize,
		);

		// check the winner length only here and when we know the length of the snapshot validators
		// length.
		let desired_winners = Self::validator_count().min(snapshot_validators_length);
		ensure!(winners.len() as u32 == desired_winners, Error::<T>::OffchainElectionBogusWinnerCount);

		let snapshot_nominators_len = <SnapshotNominators<T>>::decode_len()
			.map(|l| l as u32)
			.ok_or_else(|| Error::<T>::SnapshotUnavailable)?;

		// rest of the size of the solution must be correct.
		ensure!(
			snapshot_nominators_len == election_size.nominators,
			Error::<T>::OffchainElectionBogusElectionSize,
		);

		// decode snapshot validators.
		let snapshot_validators = Self::snapshot_validators()
			.ok_or(Error::<T>::SnapshotUnavailable)?;

		// check if all winners were legit; this is rather cheap. Replace with accountId.
		let winners = winners.into_iter().map(|widx| {
			// NOTE: at the moment, since staking is explicitly blocking any offence until election
			// is closed, we don't check here if the account id at `snapshot_validators[widx]` is
			// actually a validator. If this ever changes, this loop needs to also check this.
			snapshot_validators.get(widx as usize).cloned().ok_or(Error::<T>::OffchainElectionBogusWinner)
		}).collect::<Result<Vec<T::AccountId>, Error<T>>>()?;

		// decode the rest of the snapshot.
		let snapshot_nominators = Self::snapshot_nominators()
			.ok_or(Error::<T>::SnapshotUnavailable)?;

		// helpers
		let nominator_at = |i: NominatorIndex| -> Option<T::AccountId> {
			snapshot_nominators.get(i as usize).cloned()
		};
		let validator_at = |i: ValidatorIndex| -> Option<T::AccountId> {
			snapshot_validators.get(i as usize).cloned()
		};

		// un-compact.
		let assignments = compact_assignments.into_assignment(
			nominator_at,
			validator_at,
		).map_err(|e| {
			// log the error since it is not propagated into the runtime error.
			log!(warn, "💸 un-compacting solution failed due to {:?}", e);
			Error::<T>::OffchainElectionBogusCompact
		})?;

		// check all nominators actually including the claimed vote. Also check correct self votes.
		// Note that we assume all validators and nominators in `assignments` are properly bonded,
		// because they are coming from the snapshot via a given index.
		for Assignment { who, distribution } in assignments.iter() {
			let is_validator = <Validators<T>>::contains_key(&who);
			let maybe_nomination = Self::nominators(&who);

			if !(maybe_nomination.is_some() ^ is_validator) {
				// all of the indices must map to either a validator or a nominator. If this is ever
				// not the case, then the locking system of staking is most likely faulty, or we
				// have bigger problems.
				log!(error, "💸 detected an error in the staking locking and snapshot.");
				// abort.
				return Err(Error::<T>::OffchainElectionBogusNominator.into());
			}

			if !is_validator {
				// a normal vote
				let nomination = maybe_nomination.expect(
					"exactly one of `maybe_validator` and `maybe_nomination.is_some` is true. \
					is_validator is false; maybe_nomination is some; qed"
				);

				// NOTE: we don't really have to check here if the sum of all edges are the
				// nominator correct. Un-compacting assures this by definition.

				for (t, _) in distribution {
					// each target in the provided distribution must be actually nominated by the
					// nominator after the last non-zero slash.
					if nomination.targets.iter().find(|&tt| tt == t).is_none() {
						return Err(Error::<T>::OffchainElectionBogusNomination.into());
					}

					if <Self as Store>::SlashingSpans::get(&t).map_or(
						false,
						|spans| nomination.submitted_in < spans.last_nonzero_slash(),
					) {
						return Err(Error::<T>::OffchainElectionSlashedNomination.into());
					}
				}
			} else {
				// a self vote
				ensure!(distribution.len() == 1, Error::<T>::OffchainElectionBogusSelfVote);
				ensure!(distribution[0].0 == *who, Error::<T>::OffchainElectionBogusSelfVote);
				// defensive only. A compact assignment of length one does NOT encode the weight and
				// it is always created to be 100%.
				ensure!(
					distribution[0].1 == OffchainAccuracy::one(),
					Error::<T>::OffchainElectionBogusSelfVote,
				);
			}
		}

		// convert into staked assignments.
		let staked_assignments = sp_npos_elections::assignment_ratio_to_staked(
			assignments,
			Self::slashable_balance_of_fn(),
		);

		// build the support map thereof in order to evaluate.
		let supports = build_support_map::<T::AccountId>(
			&winners,
			&staked_assignments,
		).map_err(|_| Error::<T>::OffchainElectionBogusEdge)?;

		// Check if the score is the same as the claimed one.
		let submitted_score = evaluate_support(&supports);
		ensure!(submitted_score == claimed_score, Error::<T>::OffchainElectionBogusScore);

		// At last, alles Ok. Exposures and store the result.
		let exposures = Self::collect_exposure(supports);
		log!(
			info,
			"💸 A better solution (with compute {:?} and score {:?}) has been validated and stored on chain.",
			compute,
			submitted_score,
		);

		// write new results.
		<QueuedElected<T>>::put(ElectionResult {
			elected_stashes: winners,
			compute,
			exposures,
		});
		QueuedScore::put(submitted_score);

		// emit event.
		Self::deposit_event(RawEvent::SolutionStored(compute));

		Ok(None.into())
	}

	/// Start a session potentially starting an era.
	fn start_session(start_session: SessionIndex) {
		let next_active_era = Self::active_era().map(|e| e.index + 1).unwrap_or(0);
		if let Some(next_active_era_start_session_index) =
			Self::eras_start_session_index(next_active_era)
		{
			if next_active_era_start_session_index == start_session {
				Self::start_era(start_session);
			} else if next_active_era_start_session_index < start_session {
				// This arm should never happen, but better handle it than to stall the
				// staking pallet.
				frame_support::print("Warning: A session appears to have been skipped.");
				Self::start_era(start_session);
			}
		}
	}

	/// End a session potentially ending an era.
	fn end_session(session_index: SessionIndex) {
		if let Some(active_era) = Self::active_era() {
			if let Some(next_active_era_start_session_index) =
				Self::eras_start_session_index(active_era.index + 1)
			{
				if next_active_era_start_session_index == session_index + 1 {
					Self::end_era(active_era, session_index);
				}
			}
		}
	}

	/// * Increment `active_era.index`,
	/// * reset `active_era.start`,
	/// * update `BondedEras` and apply slashes.
	fn start_era(start_session: SessionIndex) {
		let active_era = ActiveEra::mutate(|active_era| {
			let new_index = active_era.as_ref().map(|info| info.index + 1).unwrap_or(0);
			*active_era = Some(ActiveEraInfo {
				index: new_index,
				// Set new active era start in next `on_finalize`. To guarantee usage of `Time`
				start: None,
			});
			new_index
		});

		let bonding_duration = T::BondingDuration::get();

		BondedEras::mutate(|bonded| {
			bonded.push((active_era, start_session));

			if active_era > bonding_duration {
				let first_kept = active_era - bonding_duration;

				// prune out everything that's from before the first-kept index.
				let n_to_prune = bonded.iter()
					.take_while(|&&(era_idx, _)| era_idx < first_kept)
					.count();

				// kill slashing metadata.
				for (pruned_era, _) in bonded.drain(..n_to_prune) {
					slashing::clear_era_metadata::<T>(pruned_era);
				}

				if let Some(&(_, first_session)) = bonded.first() {
					T::SessionInterface::prune_historical_up_to(first_session);
				}
			}
		});

		Self::apply_unapplied_slashes(active_era);
	}

	/// Compute payout for era.
	fn end_era(active_era: ActiveEraInfo, _session_index: SessionIndex) {
		// Note: active_era_start can be None if end era is called during genesis config.
		if let Some(active_era_start) = active_era.start {
			let now_as_millis_u64 = <T as Config>::UnixTime::now().as_millis().saturated_into::<u64>();

			let era_duration = now_as_millis_u64 - active_era_start;
			let (validator_payout, max_payout) = inflation::compute_total_payout(
				&T::RewardCurve::get(),
				Self::eras_total_stake(&active_era.index),
				T::Currency::total_issuance(),
				// Duration of era; more than u64::MAX is rewarded as u64::MAX.
				era_duration.saturated_into::<u64>(),
			);
			let rest = max_payout.saturating_sub(validator_payout);

			Self::deposit_event(RawEvent::EraPayout(active_era.index, validator_payout, rest));

			// Set ending era reward.
			<ErasValidatorReward<T>>::insert(&active_era.index, validator_payout);
			T::RewardRemainder::on_unbalanced(T::Currency::issue(rest));
		}
	}

	/// Plan a new era. Return the potential new staking set.
	fn new_era(start_session_index: SessionIndex) -> Option<Vec<T::AccountId>> {
		// Increment or set current era.
		let current_era = CurrentEra::mutate(|s| {
			*s = Some(s.map(|s| s + 1).unwrap_or(0));
			s.unwrap()
		});
		ErasStartSessionIndex::insert(&current_era, &start_session_index);

		// Clean old era information.
		if let Some(old_era) = current_era.checked_sub(Self::history_depth() + 1) {
			Self::clear_era_information(old_era);
		}

		// Set staking information for new era.
		let maybe_new_validators = Self::select_and_update_validators(current_era);

		maybe_new_validators
	}

	/// Remove all the storage items associated with the election.
	fn close_election_window() {
		// Close window.
		<EraElectionStatus<T>>::put(ElectionStatus::Closed);
		// Kill snapshots.
		Self::kill_stakers_snapshot();
		// Don't track final session.
		IsCurrentSessionFinal::put(false);
	}

	/// Select the new validator set at the end of the era.
	///
	/// Runs [`try_do_phragmen`] and updates the following storage items:
	/// - [`EraElectionStatus`]: with `None`.
	/// - [`ErasStakers`]: with the new staker set.
	/// - [`ErasStakersClipped`].
	/// - [`ErasValidatorPrefs`].
	/// - [`ErasTotalStake`]: with the new total stake.
	/// - [`SnapshotValidators`] and [`SnapshotNominators`] are both removed.
	///
	/// Internally, [`QueuedElected`], snapshots and [`QueuedScore`] are also consumed.
	///
	/// If the election has been successful, It passes the new set upwards.
	///
	/// This should only be called at the end of an era.
	fn select_and_update_validators(current_era: EraIndex) -> Option<Vec<T::AccountId>> {
		if let Some(ElectionResult::<T::AccountId, BalanceOf<T>> {
			elected_stashes,
			exposures,
			compute,
		}) = Self::try_do_election() {
			// Totally close the election round and data.
			Self::close_election_window();

			// Populate Stakers and write slot stake.
			let mut total_stake: BalanceOf<T> = Zero::zero();
			exposures.into_iter().for_each(|(stash, exposure)| {
				total_stake = total_stake.saturating_add(exposure.total);
				<ErasStakers<T>>::insert(current_era, &stash, &exposure);

				let mut exposure_clipped = exposure;
				let clipped_max_len = T::MaxNominatorRewardedPerValidator::get() as usize;
				if exposure_clipped.others.len() > clipped_max_len {
					exposure_clipped.others.sort_by(|a, b| a.value.cmp(&b.value).reverse());
					exposure_clipped.others.truncate(clipped_max_len);
				}
				<ErasStakersClipped<T>>::insert(&current_era, &stash, exposure_clipped);
			});

			// Insert current era staking information
			<ErasTotalStake<T>>::insert(&current_era, total_stake);

			// collect the pref of all winners
			for stash in &elected_stashes {
				let pref = Self::validators(stash);
				<ErasValidatorPrefs<T>>::insert(&current_era, stash, pref);
			}

			// emit event
			Self::deposit_event(RawEvent::StakingElection(compute));

			log!(
				info,
				"💸 new validator set of size {:?} has been elected via {:?} for era {:?}",
				elected_stashes.len(),
				compute,
				current_era,
			);

			Some(elected_stashes)
		} else {
			None
		}
	}

	/// Select a new validator set from the assembled stakers and their role preferences. It tries
	/// first to peek into [`QueuedElected`]. Otherwise, it runs a new on-chain phragmen election.
	///
	/// If [`QueuedElected`] and [`QueuedScore`] exists, they are both removed. No further storage
	/// is updated.
	fn try_do_election() -> Option<ElectionResult<T::AccountId, BalanceOf<T>>> {
		// an election result from either a stored submission or locally executed one.
		let next_result = <QueuedElected<T>>::take().or_else(||
			Self::do_on_chain_phragmen()
		);

		// either way, kill this. We remove it here to make sure it always has the exact same
		// lifetime as `QueuedElected`.
		QueuedScore::kill();

		next_result
	}

	/// Execute election and return the new results. The edge weights are processed into support
	/// values.
	///
	/// This is basically a wrapper around [`do_phragmen`] which translates
	/// `PrimitiveElectionResult` into `ElectionResult`.
	///
	/// No storage item is updated.
	pub fn do_on_chain_phragmen() -> Option<ElectionResult<T::AccountId, BalanceOf<T>>> {
		if let Some(phragmen_result) = Self::do_phragmen::<ChainAccuracy>(0) {
			let elected_stashes = phragmen_result.winners.iter()
				.map(|(s, _)| s.clone())
				.collect::<Vec<T::AccountId>>();
			let assignments = phragmen_result.assignments;

			let staked_assignments = sp_npos_elections::assignment_ratio_to_staked(
				assignments,
				Self::slashable_balance_of_fn(),
			);

			let supports = build_support_map::<T::AccountId>(
				&elected_stashes,
				&staked_assignments,
			)
			.map_err(|_|
				log!(
					error,
					"💸 on-chain phragmen is failing due to a problem in the result. This must be a bug."
				)
			)
			.ok()?;

			// collect exposures
			let exposures = Self::collect_exposure(supports);

			// In order to keep the property required by `on_session_ending` that we must return the
			// new validator set even if it's the same as the old, as long as any underlying
			// economic conditions have changed, we don't attempt to do any optimization where we
			// compare against the prior set.
			Some(ElectionResult::<T::AccountId, BalanceOf<T>> {
				elected_stashes,
				exposures,
				compute: ElectionCompute::OnChain,
			})
		} else {
			// There were not enough candidates for even our minimal level of functionality. This is
			// bad. We should probably disable all functionality except for block production and let
			// the chain keep producing blocks until we can decide on a sufficiently substantial
			// set. TODO: #2494
			None
		}
	}

	/// Execute phragmen election and return the new results. No post-processing is applied and the
	/// raw edge weights are returned.
	///
	/// Self votes are added and nominations before the most recent slashing span are ignored.
	///
	/// No storage item is updated.
	pub fn do_phragmen<Accuracy: PerThing>(iterations: usize)
	-> Option<PrimitiveElectionResult<T::AccountId, Accuracy>>
		where ExtendedBalance: From<InnerOf<Accuracy>>
	{
		let weight_of = Self::slashable_balance_of_fn();
		let mut all_nominators: Vec<(T::AccountId, VoteWeight, Vec<T::AccountId>)> = Vec::new();
		let mut all_validators = Vec::new();
		for (validator, _) in <Validators<T>>::iter() {
			let controller = <Bonded<T>>::get(validator.clone());
			if let Some(controller) = controller {
				if !<pallet_phala::Module<T>>::is_controller(controller) {
					Self::chill_stash(&validator);
					continue;
				}
			}

			// append self vote
			let self_vote = (validator.clone(), weight_of(&validator), vec![validator.clone()]);
			all_nominators.push(self_vote);
			all_validators.push(validator);
		}

		let nominator_votes = <Nominators<T>>::iter().map(|(nominator, nominations)| {
			let Nominations { submitted_in, mut targets, suppressed: _ } = nominations;

			// Filter out nomination targets which were nominated before the most recent
			// slashing span.
			targets.retain(|stash| {
				<Self as Store>::SlashingSpans::get(&stash).map_or(
					true,
					|spans| submitted_in >= spans.last_nonzero_slash(),
				)
			});

			(nominator, targets)
		});
		all_nominators.extend(nominator_votes.map(|(n, ns)| {
			let s = weight_of(&n);
			(n, s, ns)
		}));

		if all_validators.len() < Self::minimum_validator_count().max(1) as usize {
			// If we don't have enough candidates, nothing to do.
			log!(error, "💸 Chain does not have enough staking candidates to operate. Era {:?}.", Self::current_era());
			None
		} else {
			seq_phragmen::<_, Accuracy>(
				Self::validator_count() as usize,
				all_validators,
				all_nominators,
				Some((iterations, 0)), // exactly run `iterations` rounds.
			)
			.map_err(|err| log!(error, "Call to seq-phragmen failed due to {}", err))
			.ok()
		}
	}

	/// Consume a set of [`Supports`] from [`sp_npos_elections`] and collect them into a [`Exposure`]
	fn collect_exposure(
		supports: SupportMap<T::AccountId>,
	) -> Vec<(T::AccountId, Exposure<T::AccountId, BalanceOf<T>>)> {
		let total_issuance = T::Currency::total_issuance();
		let to_currency = |e: ExtendedBalance| T::CurrencyToVote::to_currency(e, total_issuance);

		supports.into_iter().map(|(validator, support)| {
			// build `struct exposure` from `support`
			let mut others = Vec::with_capacity(support.voters.len());
			let mut own: BalanceOf<T> = Zero::zero();
			let mut total: BalanceOf<T> = Zero::zero();
			support.voters
				.into_iter()
				.map(|(nominator, weight)| (nominator, to_currency(weight)))
				.for_each(|(nominator, stake)| {
					if nominator == validator {
						own = own.saturating_add(stake);
					} else {
						others.push(IndividualExposure { who: nominator, value: stake });
					}
					total = total.saturating_add(stake);
				});

			let exposure = Exposure {
				own,
				others,
				total,
			};

			(validator, exposure)
		}).collect::<Vec<(T::AccountId, Exposure<_, _>)>>()
	}

	/// Remove all associated data of a stash account from the staking system.
	///
	/// Assumes storage is upgraded before calling.
	///
	/// This is called:
	/// - after a `withdraw_unbond()` call that frees all of a stash's bonded balance.
	/// - through `reap_stash()` if the balance has fallen to zero (through slashing).
	fn kill_stash(stash: &T::AccountId, num_slashing_spans: u32) -> DispatchResult {
		let controller = <Bonded<T>>::get(stash).ok_or(Error::<T>::NotStash)?;

		slashing::clear_stash_metadata::<T>(stash, num_slashing_spans)?;

		<Bonded<T>>::remove(stash);
		<Ledger<T>>::remove(&controller);

		<Payee<T>>::remove(stash);
		<Validators<T>>::remove(stash);
		<Nominators<T>>::remove(stash);

		system::Module::<T>::dec_ref(stash);

		Ok(())
	}

	/// Clear all era information for given era.
	fn clear_era_information(era_index: EraIndex) {
		<ErasStakers<T>>::remove_prefix(era_index);
		<ErasStakersClipped<T>>::remove_prefix(era_index);
		<ErasValidatorPrefs<T>>::remove_prefix(era_index);
		<ErasValidatorReward<T>>::remove(era_index);
		<ErasRewardPoints<T>>::remove(era_index);
		<ErasTotalStake<T>>::remove(era_index);
		ErasStartSessionIndex::remove(era_index);
	}

	/// Apply previously-unapplied slashes on the beginning of a new era, after a delay.
	fn apply_unapplied_slashes(active_era: EraIndex) {
		let slash_defer_duration = T::SlashDeferDuration::get();
		<Self as Store>::EarliestUnappliedSlash::mutate(|earliest| if let Some(ref mut earliest) = earliest {
			let keep_from = active_era.saturating_sub(slash_defer_duration);
			for era in (*earliest)..keep_from {
				let era_slashes = <Self as Store>::UnappliedSlashes::take(&era);
				for slash in era_slashes {
					slashing::apply_slash::<T>(slash);
				}
			}

			*earliest = (*earliest).max(keep_from)
		})
	}

	/// Add reward points to validators using their stash account ID.
	///
	/// Validators are keyed by stash account ID and must be in the current elected set.
	///
	/// For each element in the iterator the given number of points in u32 is added to the
	/// validator, thus duplicates are handled.
	///
	/// At the end of the era each the total payout will be distributed among validator
	/// relatively to their points.
	///
	/// COMPLEXITY: Complexity is `number_of_validator_to_reward x current_elected_len`.
	/// If you need to reward lots of validator consider using `reward_by_indices`.
	pub fn reward_by_ids(
		validators_points: impl IntoIterator<Item = (T::AccountId, u32)>
	) {
		if let Some(active_era) = Self::active_era() {
			<ErasRewardPoints<T>>::mutate(active_era.index, |era_rewards| {
				for (validator, points) in validators_points.into_iter() {
					*era_rewards.individual.entry(validator).or_default() += points;
					era_rewards.total += points;
				}
			});
		}
	}

	/// Ensures that at the end of the current session there will be a new era.
	fn ensure_new_era() {
		match ForceEra::get() {
			Forcing::ForceAlways | Forcing::ForceNew => (),
			_ => ForceEra::put(Forcing::ForceNew),
		}
	}

	fn will_era_be_forced() -> bool {
		match ForceEra::get() {
			Forcing::ForceAlways | Forcing::ForceNew => true,
			Forcing::ForceNone | Forcing::NotForcing => false,
		}
	}

	#[cfg(feature = "runtime-benchmarks")]
	pub fn add_era_stakers(current_era: EraIndex, controller: T::AccountId, exposure: Exposure<T::AccountId, BalanceOf<T>>) {
		<ErasStakers<T>>::insert(&current_era, &controller, &exposure);
	}

	#[cfg(feature = "runtime-benchmarks")]
	pub fn put_election_status(status: ElectionStatus::<T::BlockNumber>) {
		<EraElectionStatus<T>>::put(status);
	}

	#[cfg(feature = "runtime-benchmarks")]
	pub fn set_slash_reward_fraction(fraction: Perbill) {
		SlashRewardFraction::put(fraction);
	}
}

/// In this implementation `new_session(session)` must be called before `end_session(session-1)`
/// i.e. the new session must be planned before the ending of the previous session.
///
/// Once the first new_session is planned, all session must start and then end in order, though
/// some session can lag in between the newest session planned and the latest session started.
impl<T: Config> pallet_session::SessionManager<T::AccountId> for Module<T> {
	fn new_session(new_index: SessionIndex) -> Option<Vec<T::AccountId>> {
		Self::new_session(new_index)
	}
	fn start_session(start_index: SessionIndex) {
		Self::start_session(start_index)
	}
	fn end_session(end_index: SessionIndex) {
		Self::end_session(end_index)
	}
}

impl<T: Config> historical::SessionManager<T::AccountId, Exposure<T::AccountId, BalanceOf<T>>> for Module<T> {
	fn new_session(new_index: SessionIndex)
		-> Option<Vec<(T::AccountId, Exposure<T::AccountId, BalanceOf<T>>)>>
	{
		<Self as pallet_session::SessionManager<_>>::new_session(new_index).map(|validators| {
			let current_era = Self::current_era()
				// Must be some as a new era has been created.
				.unwrap_or(0);

			validators.into_iter().map(|v| {
				let exposure = Self::eras_stakers(current_era, &v);
				(v, exposure)
			}).collect()
		})
	}
	fn start_session(start_index: SessionIndex) {
		<Self as pallet_session::SessionManager<_>>::start_session(start_index)
	}
	fn end_session(end_index: SessionIndex) {
		<Self as pallet_session::SessionManager<_>>::end_session(end_index)
	}
}

/// Add reward points to block authors:
/// * 20 points to the block producer for producing a (non-uncle) block in the relay chain,
/// * 2 points to the block producer for each reference to a previously unreferenced uncle, and
/// * 1 point to the producer of each referenced uncle block.
impl<T> pallet_authorship::EventHandler<T::AccountId, T::BlockNumber> for Module<T>
	where
<<<<<<< HEAD
		T: Trait + pallet_authorship::Config + pallet_session::Config
=======
		T: Config + pallet_authorship::Config + pallet_session::Config
>>>>>>> 26f24901
{
	fn note_author(author: T::AccountId) {
		Self::reward_by_ids(vec![(author, 20)])
	}
	fn note_uncle(author: T::AccountId, _age: T::BlockNumber) {
		Self::reward_by_ids(vec![
			(<pallet_authorship::Module<T>>::author(), 2),
			(author, 1)
		])
	}
}

/// A `Convert` implementation that finds the stash of the given controller account,
/// if any.
pub struct StashOf<T>(sp_std::marker::PhantomData<T>);

impl<T: Config> Convert<T::AccountId, Option<T::AccountId>> for StashOf<T> {
	fn convert(controller: T::AccountId) -> Option<T::AccountId> {
		<Module<T>>::ledger(&controller).map(|l| l.stash)
	}
}

/// A typed conversion from stash account ID to the active exposure of nominators
/// on that account.
///
/// Active exposure is the exposure of the validator set currently validating, i.e. in
/// `active_era`. It can differ from the latest planned exposure in `current_era`.
pub struct ExposureOf<T>(sp_std::marker::PhantomData<T>);

impl<T: Config> Convert<T::AccountId, Option<Exposure<T::AccountId, BalanceOf<T>>>>
	for ExposureOf<T>
{
	fn convert(validator: T::AccountId) -> Option<Exposure<T::AccountId, BalanceOf<T>>> {
		if let Some(active_era) = <Module<T>>::active_era() {
			Some(<Module<T>>::eras_stakers(active_era.index, &validator))
		} else {
			None
		}
	}
}

/// This is intended to be used with `FilterHistoricalOffences`.
impl <T: Config>
	OnOffenceHandler<T::AccountId, pallet_session::historical::IdentificationTuple<T>, Weight>
for Module<T> where
	T: pallet_session::Config<ValidatorId = <T as frame_system::Config>::AccountId>,
	T: pallet_session::historical::Config<
		FullIdentification = Exposure<<T as frame_system::Config>::AccountId, BalanceOf<T>>,
		FullIdentificationOf = ExposureOf<T>,
	>,
	T::SessionHandler: pallet_session::SessionHandler<<T as frame_system::Config>::AccountId>,
	T::SessionManager: pallet_session::SessionManager<<T as frame_system::Config>::AccountId>,
	T::ValidatorIdOf: Convert<
		<T as frame_system::Config>::AccountId,
		Option<<T as frame_system::Config>::AccountId>,
	>,
{
	fn on_offence(
		offenders: &[OffenceDetails<T::AccountId, pallet_session::historical::IdentificationTuple<T>>],
		slash_fraction: &[Perbill],
		slash_session: SessionIndex,
	) -> Result<Weight, ()> {
		if !Self::can_report() {
			return Err(())
		}

		let reward_proportion = SlashRewardFraction::get();
		let mut consumed_weight: Weight = 0;
		let mut add_db_reads_writes = |reads, writes| {
			consumed_weight += T::DbWeight::get().reads_writes(reads, writes);
		};

		let active_era = {
			let active_era = Self::active_era();
			add_db_reads_writes(1, 0);
			if active_era.is_none() {
				// this offence need not be re-submitted.
				return Ok(consumed_weight)
			}
			active_era.expect("value checked not to be `None`; qed").index
		};
		let active_era_start_session_index = Self::eras_start_session_index(active_era)
			.unwrap_or_else(|| {
				frame_support::print("Error: start_session_index must be set for current_era");
				0
			});
		add_db_reads_writes(1, 0);

		let window_start = active_era.saturating_sub(T::BondingDuration::get());

		// fast path for active-era report - most likely.
		// `slash_session` cannot be in a future active era. It must be in `active_era` or before.
		let slash_era = if slash_session >= active_era_start_session_index {
			active_era
		} else {
			let eras = BondedEras::get();
			add_db_reads_writes(1, 0);

			// reverse because it's more likely to find reports from recent eras.
			match eras.iter().rev().filter(|&&(_, ref sesh)| sesh <= &slash_session).next() {
				Some(&(ref slash_era, _)) => *slash_era,
				// before bonding period. defensive - should be filtered out.
				None => return Ok(consumed_weight),
			}
		};

		<Self as Store>::EarliestUnappliedSlash::mutate(|earliest| {
			if earliest.is_none() {
				*earliest = Some(active_era)
			}
		});
		add_db_reads_writes(1, 1);

		let slash_defer_duration = T::SlashDeferDuration::get();

		let invulnerables = Self::invulnerables();
		add_db_reads_writes(1, 0);

		for (details, slash_fraction) in offenders.iter().zip(slash_fraction) {
			let (stash, exposure) = &details.offender;

			// Skip if the validator is invulnerable.
			if invulnerables.contains(stash) {
				continue
			}

			let unapplied = slashing::compute_slash::<T>(slashing::SlashParams {
				stash,
				slash: *slash_fraction,
				exposure,
				slash_era,
				window_start,
				now: active_era,
				reward_proportion,
			});

			if let Some(mut unapplied) = unapplied {
				let nominators_len = unapplied.others.len() as u64;
				let reporters_len = details.reporters.len() as u64;

				{
					let upper_bound = 1 /* Validator/NominatorSlashInEra */ + 2 /* fetch_spans */;
					let rw = upper_bound + nominators_len * upper_bound;
					add_db_reads_writes(rw, rw);
				}
				unapplied.reporters = details.reporters.clone();
				if slash_defer_duration == 0 {
					// apply right away.
					slashing::apply_slash::<T>(unapplied);
					{
						let slash_cost = (6, 5);
						let reward_cost = (2, 2);
						add_db_reads_writes(
							(1 + nominators_len) * slash_cost.0 + reward_cost.0 * reporters_len,
							(1 + nominators_len) * slash_cost.1 + reward_cost.1 * reporters_len
						);
					}
				} else {
					// defer to end of some `slash_defer_duration` from now.
					<Self as Store>::UnappliedSlashes::mutate(
						active_era,
						move |for_later| for_later.push(unapplied),
					);
					add_db_reads_writes(1, 1);
				}
			} else {
				add_db_reads_writes(4 /* fetch_spans */, 5 /* kick_out_if_recent */)
			}
		}

		Ok(consumed_weight)
	}

	fn can_report() -> bool {
		Self::era_election_status().is_closed()
	}
}

/// Filter historical offences out and only allow those from the bonding period.
pub struct FilterHistoricalOffences<T, R> {
	_inner: sp_std::marker::PhantomData<(T, R)>,
}

impl<T, Reporter, Offender, R, O> ReportOffence<Reporter, Offender, O>
	for FilterHistoricalOffences<Module<T>, R> where
	T: Config,
	R: ReportOffence<Reporter, Offender, O>,
	O: Offence<Offender>,
{
	fn report_offence(reporters: Vec<Reporter>, offence: O) -> Result<(), OffenceError> {
		// disallow any slashing from before the current bonding period.
		let offence_session = offence.session_index();
		let bonded_eras = BondedEras::get();

		if bonded_eras.first().filter(|(_, start)| offence_session >= *start).is_some() {
			R::report_offence(reporters, offence)
		} else {
			<Module<T>>::deposit_event(
				RawEvent::OldSlashingReportDiscarded(offence_session)
			);
			Ok(())
		}
	}

	fn is_known_offence(offenders: &[Offender], time_slot: &O::TimeSlot) -> bool {
		R::is_known_offence(offenders, time_slot)
	}
}

#[allow(deprecated)]
impl<T: Config> frame_support::unsigned::ValidateUnsigned for Module<T> {
	type Call = Call<T>;
	fn validate_unsigned(source: TransactionSource, call: &Self::Call) -> TransactionValidity {
		if let Call::submit_election_solution_unsigned(
			_,
			_,
			score,
			era,
			_,
		) = call {
			use offchain_election::DEFAULT_LONGEVITY;

			// discard solution not coming from the local OCW.
			match source {
				TransactionSource::Local | TransactionSource::InBlock => { /* allowed */ }
				_ => {
					log!(debug, "rejecting unsigned transaction because it is not local/in-block.");
					return InvalidTransaction::Call.into();
				}
			}

			if let Err(error_with_post_info) = Self::pre_dispatch_checks(*score, *era) {
				let invalid = to_invalid(error_with_post_info);
				log!(
					debug,
					"💸 validate unsigned pre dispatch checks failed due to error #{:?}.",
					invalid,
				);
				return invalid.into();
			}

			log!(debug, "💸 validateUnsigned succeeded for a solution at era {}.", era);

			ValidTransaction::with_tag_prefix("StakingOffchain")
				// The higher the score[0], the better a solution is.
				.priority(T::UnsignedPriority::get().saturating_add(score[0].saturated_into()))
				// Defensive only. A single solution can exist in the pool per era. Each validator
				// will run OCW at most once per era, hence there should never exist more than one
				// transaction anyhow.
				.and_provides(era)
				// Note: this can be more accurate in the future. We do something like
				// `era_end_block - current_block` but that is not needed now as we eagerly run
				// offchain workers now and the above should be same as `T::ElectionLookahead`
				// without the need to query more storage in the validation phase. If we randomize
				// offchain worker, then we might re-consider this.
				.longevity(TryInto::<u64>::try_into(
						T::ElectionLookahead::get()).unwrap_or(DEFAULT_LONGEVITY)
				)
				// We don't propagate this. This can never the validated at a remote node.
				.propagate(false)
				.build()
		} else {
			InvalidTransaction::Call.into()
		}
	}

	fn pre_dispatch(call: &Self::Call) -> Result<(), TransactionValidityError> {
		if let Call::submit_election_solution_unsigned(
			_,
			_,
			score,
			era,
			_,
		) = call {
			// IMPORTANT NOTE: These checks are performed in the dispatch call itself, yet we need
			// to duplicate them here to prevent a block producer from putting a previously
			// validated, yet no longer valid solution on chain.
			// OPTIMISATION NOTE: we could skip this in the `submit_election_solution_unsigned`
			// since we already do it here. The signed version needs it though. Yer for now we keep
			// this duplicate check here so both signed and unsigned can use a singular
			// `check_and_replace_solution`.
			Self::pre_dispatch_checks(*score, *era)
				.map(|_| ())
				.map_err(to_invalid)
				.map_err(Into::into)
		} else {
			Err(InvalidTransaction::Call.into())
		}
	}
}

/// Check that list is sorted and has no duplicates.
fn is_sorted_and_unique(list: &[u32]) -> bool {
	list.windows(2).all(|w| w[0] < w[1])
}

/// convert a DispatchErrorWithPostInfo to a custom InvalidTransaction with the inner code being the
/// error number.
fn to_invalid(error_with_post_info: DispatchErrorWithPostInfo) -> InvalidTransaction {
	let error = error_with_post_info.error;
	let error_number = match error {
		DispatchError::Module { error, ..} => error,
		_ => 0,
	};
	InvalidTransaction::Custom(error_number)
}<|MERGE_RESOLUTION|>--- conflicted
+++ resolved
@@ -19,11 +19,7 @@
 //!
 //! The Staking module is used to manage funds at stake by network maintainers.
 //!
-<<<<<<< HEAD
-//! - [`staking::Config`](./trait.Trait.html)
-=======
 //! - [`staking::Config`](./trait.Config.html)
->>>>>>> 26f24901
 //! - [`Call`](./enum.Call.html)
 //! - [`Module`](./struct.Module.html)
 //!
@@ -158,11 +154,7 @@
 //! use frame_system::ensure_signed;
 //! use pallet_staking::{self as staking};
 //!
-<<<<<<< HEAD
-//! pub trait Trait: staking::Config {}
-=======
 //! pub trait Config: staking::Config {}
->>>>>>> 26f24901
 //!
 //! decl_module! {
 //!     pub struct Module<T: Config> for enum Call where origin: T::Origin {
@@ -393,21 +385,12 @@
 
 /// The balance type of this module.
 pub type BalanceOf<T> =
-<<<<<<< HEAD
-	<<T as Trait>::Currency as Currency<<T as frame_system::Config>::AccountId>>::Balance;
-
-type PositiveImbalanceOf<T> =
-	<<T as Trait>::Currency as Currency<<T as frame_system::Config>::AccountId>>::PositiveImbalance;
-type NegativeImbalanceOf<T> =
-	<<T as Trait>::Currency as Currency<<T as frame_system::Config>::AccountId>>::NegativeImbalance;
-=======
 	<<T as Config>::Currency as Currency<<T as frame_system::Config>::AccountId>>::Balance;
 
 type PositiveImbalanceOf<T> =
 	<<T as Config>::Currency as Currency<<T as frame_system::Config>::AccountId>>::PositiveImbalance;
 type NegativeImbalanceOf<T> =
 	<<T as Config>::Currency as Currency<<T as frame_system::Config>::AccountId>>::NegativeImbalance;
->>>>>>> 26f24901
 
 /// Information regarding the active era (era in used in session).
 #[derive(Encode, Decode, RuntimeDebug)]
@@ -763,11 +746,7 @@
 	fn prune_historical_up_to(up_to: SessionIndex);
 }
 
-<<<<<<< HEAD
-impl<T: Trait> SessionInterface<<T as frame_system::Config>::AccountId> for T where
-=======
 impl<T: Config> SessionInterface<<T as frame_system::Config>::AccountId> for T where
->>>>>>> 26f24901
 	T: pallet_session::Config<ValidatorId = <T as frame_system::Config>::AccountId>,
 	T: pallet_session::historical::Config<
 		FullIdentification = Exposure<<T as frame_system::Config>::AccountId, BalanceOf<T>>,
@@ -791,11 +770,7 @@
 	}
 }
 
-<<<<<<< HEAD
-pub trait Trait: frame_system::Config + pallet_phala::Trait + SendTransactionTypes<Call<Self>> {
-=======
 pub trait Config: frame_system::Config + pallet_phala::Config + SendTransactionTypes<Call<Self>> {
->>>>>>> 26f24901
 	/// The staking balance.
 	type Currency: LockableCurrency<Self::AccountId, Moment=Self::BlockNumber>;
 
@@ -3164,11 +3139,7 @@
 /// * 1 point to the producer of each referenced uncle block.
 impl<T> pallet_authorship::EventHandler<T::AccountId, T::BlockNumber> for Module<T>
 	where
-<<<<<<< HEAD
-		T: Trait + pallet_authorship::Config + pallet_session::Config
-=======
 		T: Config + pallet_authorship::Config + pallet_session::Config
->>>>>>> 26f24901
 {
 	fn note_author(author: T::AccountId) {
 		Self::reward_by_ids(vec![(author, 20)])
